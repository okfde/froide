import json
import datetime

from django import forms
from django.conf import settings
from django.utils.translation import ugettext as _
from django.utils.safestring import mark_safe
from django.utils.html import escape
from django.utils import timezone

from taggit.forms import TagField
from taggit.utils import edit_string_for_tags

from publicbody.models import PublicBody, FoiLaw
from publicbody.widgets import PublicBodySelect
from foirequest.models import FoiRequest, FoiAttachment


new_publicbody_allowed = settings.FROIDE_CONFIG.get(
        'create_new_publicbody', False)
publicbody_empty = settings.FROIDE_CONFIG.get('publicbody_empty', True)
payment_possible = settings.FROIDE_CONFIG.get('payment_possible', False)


class RequestForm(forms.Form):
    public_body = forms.CharField(widget=PublicBodySelect,
            label=_("Search for a topic or a public body:"),
            required=False)
    subject = forms.CharField(label=_("Subject"),
            widget=forms.TextInput(attrs={'placeholder': _("Subject")}))
    body = forms.CharField(label=_("Body"),
            widget=forms.Textarea(
            attrs={'placeholder': _("Specify your request here...")}))
    public = forms.BooleanField(required=False, initial=True,
            label=_("This request will be public immediately."))

    def __init__(self, list_of_laws, default_law, hidden, *args, **kwargs):
        super(RequestForm, self).__init__(*args, **kwargs)
        self.list_of_laws = list_of_laws
        self.indexed_laws = dict([(l.pk, l) for l in self.list_of_laws])
        self.default_law = default_law

        self.fields["public_body"].widget.set_initial_jurisdiction(
                kwargs.get('initial', {}).pop('jurisdiction', None))
        self.fields["law"] = forms.ChoiceField(label=_("Information Law"),
            required=False,
            widget=forms.RadioSelect if not hidden else forms.HiddenInput,
            initial=default_law.pk,
            choices=((l.pk, mark_safe(
                '%(name)s<span class="lawinfo">%(description)s</span>' %
                    {"name": escape(l.name),
                    "description": l.formatted_description
                })) for l in list_of_laws))

    def laws_to_json(self):
        return json.dumps(dict([(l.id, l.as_dict()) for l in self.list_of_laws]))

    def clean_public_body(self):
        pb = self.cleaned_data['public_body']
        if pb == "new":
            if not new_publicbody_allowed:
                raise forms.ValidationError(
                        _("You are not allowed to create a new public body"))
        elif pb == "":
            if not publicbody_empty:
                raise forms.ValidationError(
                        _("You must specify a public body"))
            pb = None
        else:
            try:
                pb_pk = int(pb)
            except ValueError:
                raise forms.ValidationError(_("Invalid value"))
            try:
                public_body = PublicBody.objects.get(pk=pb_pk)
            except PublicBody.DoesNotExist:
                raise forms.ValidationError(_("Invalid value"))
            self.public_body_object = public_body
            self.foi_law_object = public_body.default_law
        return pb

    public_body_object = None

    def clean_law_for_public_body(self, public_body):
        law = self.clean_law_without_public_body()
        if law is None:
            return None
        if law.jurisdiction.id != law.jurisdiction.id:
            self._errors["law"] = self.error_class([_("Invalid Information Law")])
            return None
        return law

    def clean_law_without_public_body(self):
        try:
            law = self.cleaned_data['law']
            law = self.indexed_laws[int(law)]
        except (ValueError, KeyError):
            self._errors["law"] = self.error_class([_("Invalid Information Law")])
            return None
        return law

    def clean(self):
        cleaned = self.cleaned_data
        public_body = cleaned.get("public_body")
        if public_body is not None and (public_body != "new"
                and public_body != ""):
            self.foi_law = self.clean_law_for_public_body(self.public_body_object)
        else:
            self.foi_law = self.clean_law_without_public_body()
        return cleaned


class MessagePublicBodySenderForm(forms.Form):
    sender = forms.IntegerField(label=_("Sending Public Body"),
            widget=PublicBodySelect, min_value=1)

    def __init__(self, message, *args, **kwargs):
        if not "initial" in kwargs:
            if message.sender_public_body:
                kwargs['initial'] = {"sender": message.sender_public_body.id}
        if not "prefix" in kwargs:
            kwargs['prefix'] = "m%d" % message.id
        self.message = message
        super(MessagePublicBodySenderForm, self).__init__(*args, **kwargs)

    def clean_sender(self):
        pk = self.cleaned_data['sender']
        try:
            self._public_body = PublicBody.objects.get(id=pk)
        except PublicBody.DoesNotExist:
            raise forms.ValidationError(_("Invalid value"))
        return pk

    def save(self):
        self.message.sender_public_body = self._public_body
        self.message.save()


class SendMessageForm(forms.Form):
    subject = forms.CharField(label=_("Subject"),
            widget=forms.TextInput(attrs={"class": "long-input"}))
    message = forms.CharField(widget=forms.Textarea,
            label=_("Your message"))

    def __init__(self, foirequest, *args, **kwargs):
        super(SendMessageForm, self).__init__(*args, **kwargs)
        self.foirequest = foirequest
        choices = [(m.id, m.real_sender) for k, m in foirequest.possible_reply_addresses().items()]
        choices.append((0, _("Default address of %(publicbody)s") % {
                "publicbody": foirequest.public_body.name}))
        self.fields['to'] = forms.TypedChoiceField(label=_("To"),
                choices=choices, coerce=int, required=True)

    def save(self, user):
        if self.cleaned_data["to"] == 0:
            recipient_name = self.foirequest.public_body.name
            recipient_email = self.foirequest.public_body.email
            recipient_pb = self.foirequest.public_body
        else:
            message = filter(lambda x: x.id == self.cleaned_data["to"],
                    list(self.foirequest.messages))[0]
            recipient_name = message.sender_name
            recipient_email = message.sender_email
            recipient_pb = message.sender_public_body
        self.foirequest.add_message(user, recipient_name, recipient_email,
                self.cleaned_data["subject"],
                self.cleaned_data['message'],
                recipient_pb=recipient_pb)


class MakePublicBodySuggestionForm(forms.Form):
    public_body = forms.IntegerField(widget=PublicBodySelect)
    reason = forms.CharField(label=_("Please specify a reason why this is the right Public Body:"),
<<<<<<< HEAD
            widget=forms.TextInput(attrs={"size": "40"}), required=False)
=======
            widget=forms.TextInput(attrs={"size": "40", "placeholder": _("Reason")}), required=False)
>>>>>>> e2bea854

    def clean_public_body(self):
        pb = self.cleaned_data['public_body']
        try:
            pb_pk = int(pb)
        except ValueError:
            raise forms.ValidationError(_("Invalid value"))
        try:
            public_body = PublicBody.objects.get(pk=pb_pk)
        except PublicBody.DoesNotExist:
            raise forms.ValidationError(_("Invalid value"))
        self.public_body_object = public_body
        self.foi_law_object = public_body.default_law
        return pb


class EscalationMessageForm(forms.Form):
    subject = forms.CharField(label=_("Subject"),
            widget=forms.TextInput(attrs={"class": "long-input"}))
    message = forms.CharField(widget=forms.Textarea,
            label=_("Your message"), )

    def __init__(self, foirequest, *args, **kwargs):
        super(EscalationMessageForm, self).__init__(*args, **kwargs)
        self.foirequest = foirequest

    def save(self):
        self.foirequest.add_escalation_message(**self.cleaned_data)


class PublicBodySuggestionsForm(forms.Form):
    def __init__(self, queryset, *args, **kwargs):
        super(PublicBodySuggestionsForm, self).__init__(*args, **kwargs)
        self.fields['suggestion'] = forms.ChoiceField(label=_("Suggestions"),
            widget=forms.RadioSelect,
            choices=((s.public_body.id, mark_safe(
                '''%(name)s - <a class="info-link" href="%(url)s">%(link)s</a><br/>
                <span class="help">%(reason)s</span>''' %
                    {"name": escape(s.public_body.name),
                    "url": s.public_body.get_absolute_url(),
                    "link": _("More Info"),
                    "reason": _("Reason for this suggestion: %(reason)s") % {"reason": s.reason}
                })) for s in queryset))


class FoiRequestStatusForm(forms.Form):
    def __init__(self, foirequest, *args, **kwargs):
        super(FoiRequestStatusForm, self).__init__(*args, **kwargs)
        self.fields['refusal_reason'] = forms.ChoiceField(label=_("Refusal Reason"),
            choices=[('', _('No or other reason given'))] +
            foirequest.law.get_refusal_reason_choices(), required=False)

    status = forms.ChoiceField(label=_("Status"),
            # widget=forms.RadioSelect,
            choices=[('', '-------')] + \
                    map(lambda x: (x[0], x[1]), FoiRequest.USER_SET_CHOICES))
    redirected = forms.IntegerField(required=False, widget=PublicBodySelect)
    if payment_possible:
        costs = forms.FloatField(label=_("Costs"),
                required=False, min_value=0.0,
                localize=True,
                widget=forms.TextInput(attrs={"size": "4"}))

    def clean(self):
        pk = self.cleaned_data.get('redirected', None)
        status = self.cleaned_data.get('status', None)
        if status == "request_redirected":
            if pk is None:
                raise forms.ValidationError(_("Provide the redirected public body!"))
            try:
                self._redirected_public_body = PublicBody.objects.get(id=pk)
            except PublicBody.DoesNotExist:
                raise forms.ValidationError(_("Invalid value"))
        return self.cleaned_data


class ConcreteLawForm(forms.Form):
    def __init__(self, foirequest, *args, **kwargs):
        super(ConcreteLawForm, self).__init__(*args, **kwargs)
        self.foirequest = foirequest
        self.possible_laws = foirequest.law.combined.all()
        self.fields['law'] = forms.TypedChoiceField(label=_("Information Law"),
                choices=[('', '-------')] + \
                    map(lambda x: (x.pk, x.name), self.possible_laws),
                coerce=int, empty_value='')

    def clean(self):
        if self.foirequest.law is None or not self.foirequest.law.meta:
            raise forms.ValidationError(_("Invalid FoI Request for this operation"))
        indexed_laws = dict([(l.pk, l) for l in self.possible_laws])
        if not "law" in self.cleaned_data:
            return
        if self.cleaned_data["law"]:
            self.foi_law = indexed_laws[self.cleaned_data["law"]]

    def save(self):
        if self.foi_law:
            self.foirequest.law = self.foi_law
            self.foirequest.save()
            self.foirequest.set_concrete_law.send(sender=self.foirequest,
                    name=self.foi_law.name)


class PostalReplyForm(forms.Form):
    scan_help_text = mark_safe(_("Uploaded scans can be PDF, JPG or PNG. Please make sure to <strong>redact/black out all private information concerning you</strong>. All uploaded documents will be published!"))
    date = forms.DateField(
            widget=forms.DateInput(attrs={"size": "10"}),
            label=_("Send Date"),
            help_text=_("Please give the date the reply was sent."),
            localize=True)
    sender = forms.CharField(label=_("Sender Name"),
            widget=forms.TextInput(attrs={"size": "40",
                "placeholder": _("Sender Name")}), required=True)
    subject = forms.CharField(label=_("Subject"), required=False,
            widget=forms.TextInput(attrs={"size": "40",
                "placeholder": _("Subject")}))
    text = forms.CharField(label=_("Letter"),
            widget=forms.Textarea(attrs={"placeholder":
                _("Letter text you have received")}),
            required=False,
            help_text=_("The text can be left empty, instead you can upload scanned documents."))
    scan = forms.FileField(label=_("Scanned Letter"), required=False,
            help_text=scan_help_text)
    not_publishable = forms.BooleanField(label=_("You are not allowed to publish some received documents"),
            initial=False, required=False,
            help_text=_('If the reply explicitly states that you are not allowed to publish some of the documents (e.g. due to copyright), check this.'))

    def clean_date(self):
        date = self.cleaned_data['date']
        now = timezone.now().date()
        if date > now:
            raise forms.ValidationError(_("Your reply date is in the future, that is not possible."))
        return date

    def clean_scan(self):
        scan = self.cleaned_data.get("scan")
        if scan:
            if not scan.content_type in FoiAttachment.POSTAL_CONTENT_TYPES:
                raise forms.ValidationError(
                        _("The scanned letter must be either PDF, JPG or PNG!"))
        return scan

    def clean(self):
        cleaned_data = self.cleaned_data
        text = cleaned_data.get("text")
        scan = cleaned_data.get("scan")
        if not (text or scan):
            raise forms.ValidationError(_("You need to provide either the letter text or a scanned document."))
        return cleaned_data


class PostalAttachmentForm(forms.Form):
    scan = forms.FileField(label=_("Scanned Document"),
            help_text=PostalReplyForm.scan_help_text)

    def clean_scan(self):
        scan = self.cleaned_data.get("scan")
        if scan:
            if not scan.content_type in FoiAttachment.POSTAL_CONTENT_TYPES:
                raise forms.ValidationError(
                        _("The scanned letter must be either PDF, JPG or PNG!"))
        return scan


class TagFoiRequestForm(forms.Form):
    tags = TagField(label=_("Tags"),
            help_text=_("Comma separated and quoted"))

    def __init__(self, foirequest, *args, **kwargs):
        self.foirequest = foirequest
        kwargs['initial'] = {'tags': edit_string_for_tags([o for o in foirequest.tags.all()])}
        super(TagFoiRequestForm, self).__init__(*args, **kwargs)

    def save(self):
        self.foirequest.tags.set(*self.cleaned_data['tags'])
        self.foirequest.save()<|MERGE_RESOLUTION|>--- conflicted
+++ resolved
@@ -171,11 +171,8 @@
 class MakePublicBodySuggestionForm(forms.Form):
     public_body = forms.IntegerField(widget=PublicBodySelect)
     reason = forms.CharField(label=_("Please specify a reason why this is the right Public Body:"),
-<<<<<<< HEAD
-            widget=forms.TextInput(attrs={"size": "40"}), required=False)
-=======
-            widget=forms.TextInput(attrs={"size": "40", "placeholder": _("Reason")}), required=False)
->>>>>>> e2bea854
+        widget=forms.TextInput(attrs={"size": "40", "placeholder": _("Reason")}),
+        required=False)
 
     def clean_public_body(self):
         pb = self.cleaned_data['public_body']
