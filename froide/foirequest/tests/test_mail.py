--- conflicted
+++ resolved
@@ -24,7 +24,6 @@
     return os.path.join(TEST_DATA_ROOT, path)
 
 
-<<<<<<< HEAD
 @pytest.fixture
 def foirequest_with_msg(world):
     secret_address = "sw+yurpykc1hr@fragdenstaat.de"
@@ -99,6 +98,11 @@
     for manager in settings.MANAGERS:
         assert manager[1] in recipients
 
+    def test_invalid_mail_address(self):
+        with open(p("test_mail_14.txt"), "rb") as f:
+            mail = parse_email(f)
+            self.assertEqual('john.doe@example.com', mail.to[0][1])
+
 
 def test_inline_attachments():
     with open(p("test_mail_03.txt"), "rb") as f:
@@ -488,462 +492,4 @@
     process_mail.delay(mail)
     assert count_messages == FoiMessage.objects.filter(request=req_with_msgs).count()
     dms = DeferredMessage.objects.filter(recipient=recipient)
-    assert len(dms) == 0
-=======
-class MailTestMixin:
-    def setUp(self):
-        self.secret_address = "sw+yurpykc1hr@fragdenstaat.de"
-        site = factories.make_world()
-        date = datetime(2010, 6, 5, 5, 54, 40, tzinfo=timezone.utc)
-        req = factories.FoiRequestFactory.create(
-            site=site,
-            secret_address=self.secret_address,
-            first_message=date,
-            last_message=date,
-        )
-        factories.FoiMessageFactory.create(request=req, timestamp=date)
-
-
-class MailTransactionTest(MailTestMixin, TransactionTestCase):
-    def test_working_with_attachment(self):
-        request = FoiRequest.objects.get_by_secret_mail(self.secret_address)
-        domain = request.public_body.email.split("@")[1]
-        messages = request.foimessage_set.all()
-        self.assertEqual(len(messages), 1)
-        with open(p("test_mail_02.txt"), "rb") as f:
-            mail_string = f.read().replace(
-                b"abcd@me.com", b"abcde@" + domain.encode("ascii")
-            )
-            process_mail.delay(mail_string)
-
-        request = FoiRequest.objects.get_by_secret_mail(self.secret_address)
-        messages = request.foimessage_set.all()
-        self.assertEqual(len(messages), 2)
-        self.assertEqual(
-            messages[1].subject,
-            "Fwd: Informationsfreiheitsgesetz des Bundes, Antragsvordruck für Open Data",
-        )
-        self.assertEqual(len(messages[1].attachments), 2)
-        self.assertEqual(messages[1].attachments[0].name, "ti-ifg-antragvordruck.docx")
-        self.assertTrue(messages[1].attachments[1].name.endswith(".pdf"))
-        self.assertFalse(messages[1].attachments[0].is_converted)
-        self.assertTrue(messages[1].attachments[1].is_converted)
-        self.assertTrue(messages[1].attachments[1].converted is None)
-        self.assertEqual(
-            messages[1].attachments[0].converted, messages[1].attachments[1]
-        )
-
-
-class MailTest(MailTestMixin, TestCase):
-    def test_working(self):
-        with open(p("test_mail_01.txt"), "rb") as f:
-            process_mail.delay(f.read())
-        request = FoiRequest.objects.get_by_secret_mail(self.secret_address)
-        messages = request.messages
-        self.assertEqual(len(messages), 2)
-        self.assertIn("Jörg Gahl-Killen", [m.sender_name for m in messages])
-        message = messages[1]
-        self.assertEqual(
-            message.timestamp, datetime(2010, 7, 5, 5, 54, 40, tzinfo=timezone.utc)
-        )
-        self.assertEqual(
-            message.subject,
-            "Anfrage nach dem Informationsfreiheitsgesetz;  Förderanträge und Verwendungsnachweise der Hanns-Seidel-Stiftung;  Vg. 375-2018",
-        )
-        self.assertEqual(message.recipient, request.user.display_name())
-        self.assertEqual(message.recipient_email, "sw+yurpykc1hr@fragdenstaat.de")
-
-    def test_wrong_address(self):
-        request = FoiRequest.objects.get_by_secret_mail(self.secret_address)
-        request.delete()
-        mail.outbox = []
-        with open(p("test_mail_01.txt"), "rb") as f:
-            process_mail.delay(f.read())
-        self.assertEqual(len(mail.outbox), len(settings.MANAGERS))
-        self.assertTrue(
-            all([_("Unknown FoI-Mail Recipient") in m.subject for m in mail.outbox])
-        )
-        recipients = [m.to[0] for m in mail.outbox]
-        for manager in settings.MANAGERS:
-            self.assertIn(manager[1], recipients)
-
-    def test_inline_attachments(self):
-        with open(p("test_mail_03.txt"), "rb") as f:
-            email = parse_email(f)
-        self.assertEqual(len(email.attachments), 1)
-        self.assertEqual(email.subject, "Öffentlicher Personennahverkehr")
-
-    def test_long_attachment_names(self):
-        request = FoiRequest.objects.get_by_secret_mail(self.secret_address)
-        with open(p("test_mail_04.txt"), "rb") as f:
-            mail = parse_email(f)
-        self.assertEqual(
-            mail.subject,
-            "Kooperationen des Ministerium für Schule und "
-            "Weiterbildung des Landes Nordrhein-Westfalen mit außerschulischen Partnern",
-        )
-        self.assertEqual(
-            mail.attachments[0].name,
-            "Kooperationen des MSW, Antrag "
-            "nach Informationsfreiheitsgesetz NRW, Stefan Safario vom 06.12.2012 - AW vom "
-            "08.01.2013 - RS.pdf",
-        )
-        add_message_from_email(request, mail)
-        request = FoiRequest.objects.get_by_secret_mail(self.secret_address)
-        messages = request.foimessage_set.all()
-        self.assertEqual(len(messages), 2)
-        self.assertEqual(messages[1].subject, mail.subject)
-        self.assertEqual(len(messages[1].attachments), 2)
-        names = set([a.name for a in messages[1].attachments])
-        self.assertEqual(
-            names,
-            {
-                "kooperationendesmswantragnachinformationsfreiheitsgesetznrwstefansafariovom06-12-2012-anlage.pdf",
-                "kooperationendesmswantragnachinformationsfreiheitsgesetznrwstefansafariovom06-12-2012-awvom08-01-2013-rs.pdf",
-            },
-        )
-
-    def test_authenticity_pass(self):
-        with open(p("test_mail_05.txt"), "rb") as f:
-            mail = parse_email(f)
-        self.assertFalse(mail.fails_authenticity)
-        authenticity_checks = mail.get_authenticity_checks()
-        self.assertEqual(authenticity_checks[0].check.value, "SPF")
-        self.assertEqual(authenticity_checks[1].check.value, "DMARC")
-        self.assertEqual(authenticity_checks[2].check.value, "DKIM")
-        self.assertFalse(authenticity_checks[0].failed)
-        self.assertFalse(authenticity_checks[1].failed)
-        self.assertFalse(authenticity_checks[2].failed)
-
-    def test_authenticity_fails(self):
-        with open(p("test_mail_04.txt"), "rb") as f:
-            mail = parse_email(f)
-        self.assertTrue(mail.fails_authenticity)
-        authenticity_checks = mail.get_authenticity_checks()
-        self.assertEqual(authenticity_checks[0].check.value, "SPF")
-        self.assertEqual(authenticity_checks[1].check.value, "DMARC")
-        self.assertEqual(authenticity_checks[2].check.value, "DKIM")
-        self.assertTrue(authenticity_checks[0].failed)
-        self.assertTrue(authenticity_checks[1].failed)
-        self.assertTrue(authenticity_checks[2].failed)
-
-    def test_recipient_parsing(self):
-        with open(p("test_mail_05.txt"), "rb") as f:
-            mail = parse_email(f)
-        self.assertEqual(len(mail.cc), 2)
-        self.assertEqual(len(mail.to), 2)
-        self.assertEqual(len(mail.x_original_to), 1)
-        self.assertTrue(mail.is_auto_reply)
-
-    def test_strip_html(self):
-        request = FoiRequest.objects.get_by_secret_mail(self.secret_address)
-        with open(p("test_mail_05.txt"), "rb") as f:
-            mail = parse_email(f)
-        add_message_from_email(request, mail)
-        messages = request.foimessage_set.all()
-        self.assertEqual(len(messages), 2)
-        mes = messages[1]
-        self.assertTrue(len(mes.plaintext_redacted) > 0)
-        self.assertTrue(len(mes.plaintext) > 0)
-
-    def test_attachment_name_broken_encoding(self):
-        with open(p("test_mail_06.txt"), "rb") as f:
-            mail = parse_email(f)
-        self.assertEqual(len(mail.attachments), 2)
-        self.assertEqual(
-            mail.attachments[0].name,
-            "usernameEingangsbestätigung und Hinweis auf Unzustellbarkeit - Username.pdf",
-        )
-        self.assertEqual(mail.attachments[1].name, "15-725_002 II_0367.pdf")
-
-    def test_attachment_name_redaction(self):
-        request = FoiRequest.objects.get_by_secret_mail(self.secret_address)
-        user = factories.UserFactory.create(last_name="Username")
-        user.private = True
-        user.save()
-        request.user = user
-        request.save()
-        with open(p("test_mail_06.txt"), "rb") as f:
-            mail = parse_email(f)
-        self.assertEqual(len(mail.attachments), 2)
-        self.assertEqual(
-            mail.attachments[0].name,
-            "usernameEingangsbestätigung und Hinweis auf Unzustellbarkeit - Username.pdf",
-        )
-        add_message_from_email(request, mail)
-        messages = request.foimessage_set.all()
-        self.assertEqual(len(messages), 2)
-        mes = messages[1]
-        self.assertIn(
-            "nameeingangsbesttigungundhinweisaufunzustellbarkeit-name.pdf",
-            {a.name for a in mes.attachments},
-        )
-
-    def test_attachment_name_parsing(self):
-        with open(p("test_mail_07.txt"), "rb") as f:
-            mail = parse_email(f)
-        self.assertEqual(
-            mail.subject,
-            "Anfrage nach dem Informationsfreiheitsgesetz; Gespräch damaliger BM Steinmeier Matthias Müller VW AG; Vg. 069-2018",
-        )
-        self.assertEqual(len(mail.attachments), 3)
-        self.assertEqual(mail.attachments[0].name, "Bescheid Fäker.pdf")
-        self.assertEqual(
-            mail.attachments[1].name,
-            "180328 Schreiben an Antragstellerin; Vg. 069-2018.pdf",
-        )
-        self.assertEqual(
-            mail.attachments[2].name, "Müller_Michael_Metrobus 6_7_8_26.xlsx"
-        )
-
-    def test_attachment_name_parsing_2(self):
-        with open(p("test_mail_11.txt"), "rb") as f:
-            mail = parse_email(f)
-        self.assertEqual(
-            mail.subject,
-            "Bescheid zu Ihrer ergänzten IFG-Anfrage Bestellung Infomaterial, Broschüren... [#32154]",
-        )
-        self.assertEqual(len(mail.attachments), 1)
-        self.assertEqual(mail.attachments[0].name, "20180904_Bescheid Broschüren.pdf")
-
-    def test_address_list(self):
-        with open(p("test_mail_01.txt"), "rb") as f:
-            mail = parse_email(f)
-        self.assertEqual(len(mail.cc), 5)
-
-    @override_settings(FOI_EMAIL_DOMAIN=["fragdenstaat.de", "example.com"])
-    def test_additional_domains(self):
-        with open(p("test_mail_01.txt"), "rb") as f:
-            process_mail.delay(f.read().replace(b"@fragdenstaat.de", b"@example.com"))
-        request = FoiRequest.objects.get_by_secret_mail(self.secret_address)
-        messages = request.messages
-        self.assertEqual(len(messages), 2)
-        self.assertIn("Jörg Gahl-Killen", [m.sender_name for m in messages])
-        message = messages[1]
-        self.assertEqual(
-            message.timestamp, datetime(2010, 7, 5, 5, 54, 40, tzinfo=timezone.utc)
-        )
-
-    def test_eml_attachments(self):
-        with open(p("test_mail_08.txt"), "rb") as f:
-            mail = parse_email(f)
-        subject = "WG: Disziplinarverfahren u.a. gegen Bürgermeister/Hauptverwaltungsbeamte/Amtsdirektoren/ehrenamtliche Bürgermeister/Ortsvorsteher/Landräte im Land Brandenburg in den letzten Jahren [#5617]"
-        self.assertEqual(mail.attachments[0].name, "%s.eml" % subject[:45])
-
-    def test_missing_date(self):
-        with open(p("test_mail_08.txt"), "rb") as f:
-            process_mail.delay(f.read())
-        request = FoiRequest.objects.get_by_secret_mail(self.secret_address)
-        messages = request.messages
-        self.assertEqual(len(messages), 2)
-        message = messages[1]
-        self.assertEqual(message.timestamp.date(), timezone.now().date())
-
-    def test_borked_subject(self):
-        """Subject completly borked"""
-        with open(p("test_mail_09.txt"), "rb") as f:
-            mail = parse_email(f)
-        self.assertIn("Unterlagen nach", mail.subject)
-        self.assertIn("E-Mail Empfangsbest", mail.subject)
-
-    def test_attachment_name_parsing_header(self):
-        with open(p("test_mail_10.txt"), "rb") as f:
-            mail = parse_email(f)
-        self.assertEqual(len(mail.attachments), 1)
-        self.assertEqual(
-            mail.attachments[0].name, "Eingangsbestätigung Akteneinsicht.doc"
-        )
-
-    def test_html_only_mail(self):
-        with open(p("test_mail_13.txt"), "rb") as f:
-            mail = parse_email(f)
-
-        self.assertTrue(len(mail.body) > 10)
-        # Markdown like links are rendered
-        self.assertIn(" ( https://", mail.body)
-        self.assertIn("*peter.mueller@kreis-steinfurt.de*", mail.body)
-
-    def test_invalid_mail_address(self):
-        with open(p("test_mail_14.txt"), "rb") as f:
-            mail = parse_email(f)
-            self.assertEqual('john.doe@example.com', mail.to[0][1])
-
-
-class DeferredMessageTest(TestCase):
-    def setUp(self):
-        self.secret_address = "sw+yurpykc1hr@fragdenstaat.de"
-        self.site = factories.make_world()
-        self.req = factories.FoiRequestFactory.create(
-            site=self.site, secret_address=self.secret_address
-        )
-        self.other_req = factories.FoiRequestFactory.create(
-            site=self.site, secret_address="sw+abcsd@fragdenstaat.de"
-        )
-        factories.FoiMessageFactory.create(request=self.req)
-
-    def test_deferred(self):
-        count_messages = len(self.req.get_messages())
-        name, domain = self.req.secret_address.split("@")
-        bad_mail = "@".join((name + "x", domain))
-        with open(p("test_mail_01.txt"), "rb") as f:
-            mail = f.read().decode("ascii")
-        mail = mail.replace(self.secret_address, bad_mail)
-        process_mail.delay(mail.encode("ascii"))
-        self.assertEqual(
-            count_messages, FoiMessage.objects.filter(request=self.req).count()
-        )
-        dms = DeferredMessage.objects.filter(recipient=bad_mail)
-        self.assertEqual(len(dms), 1)
-        dm = dms[0]
-        dm.redeliver(self.req)
-        req = FoiRequest.objects.get(id=self.req.id)
-        self.assertEqual(len(req.messages), count_messages + 1)
-        dm = DeferredMessage.objects.get(id=dm.id)
-        self.assertEqual(dm.request, req)
-
-    def test_double_deferred(self):
-        count_messages = len(self.req.get_messages())
-        name, domain = self.req.secret_address.split("@")
-        bad_mail = "@".join((name + "x", domain))
-        with open(p("test_mail_01.txt"), "rb") as f:
-            mail = f.read().decode("ascii")
-        mail = mail.replace(self.secret_address, bad_mail)
-        self.assertEqual(DeferredMessage.objects.count(), 0)
-
-        # there is one deferredmessage matching, so deliver to associated request
-        DeferredMessage.objects.create(recipient=bad_mail, request=self.req)
-        process_mail.delay(mail.encode("ascii"))
-        self.assertEqual(
-            count_messages + 1, FoiMessage.objects.filter(request=self.req).count()
-        )
-        self.assertEqual(DeferredMessage.objects.count(), 1)
-
-        # there is more than one deferredmessage matching
-        # So delivery is ambiguous, create deferred message instead
-        DeferredMessage.objects.create(recipient=bad_mail, request=self.other_req)
-        process_mail.delay(mail.encode("ascii"))
-        self.assertEqual(
-            count_messages + 1, FoiMessage.objects.filter(request=self.req).count()
-        )
-        self.assertEqual(DeferredMessage.objects.count(), 3)
-
-    def test_pb_unknown(self):
-        count_messages = len(self.req.get_messages())
-        with open(p("test_mail_01.txt"), "rb") as f:
-            mail = f.read().decode("ascii")
-
-        # Change sender email domain to not match public body
-        mail = mail.replace("hb@example.com", "hb@example.org")
-        process_mail.delay(mail.encode("ascii"))
-        self.assertEqual(
-            count_messages, FoiMessage.objects.filter(request=self.req).count()
-        )
-        dms = DeferredMessage.objects.filter(recipient=self.req.secret_address)
-        self.assertEqual(len(dms), 1)
-        dm = dms[0]
-        self.assertEqual(dm.request, self.req)
-
-
-class SpamMailTest(TestCase):
-    def setUp(self):
-        self.secret_address = "sw+yurpykc1hr@fragdenstaat.de"
-        self.site = factories.make_world()
-        self.req = factories.FoiRequestFactory.create(
-            site=self.site, secret_address=self.secret_address
-        )
-        factories.FoiMessageFactory.create(request=self.req)
-        factories.FoiMessageFactory.create(request=self.req, is_response=True)
-
-    @override_settings(MANAGERS=[("Name", "manager@example.com")])
-    def test_spam(self):
-        mail.outbox = []
-
-        count_messages = len(self.req.get_messages())
-        name, domain = self.req.secret_address.split("@")
-        recipient = self.secret_address
-        with open(p("test_mail_01.txt"), "rb") as f:
-            email = (
-                f.read().decode("ascii").replace("hb@example.com", "hb@bad-example.com")
-            )
-        process_mail.delay(email.encode("ascii"))
-        self.assertEqual(
-            count_messages, FoiMessage.objects.filter(request=self.req).count()
-        )
-        dms = DeferredMessage.objects.filter(recipient=recipient, spam=None)
-        self.assertEqual(len(dms), 1)
-        self.assertEqual(len(mail.outbox), 1)
-
-    @override_settings(MANAGERS=[("Name", "manager@example.com")])
-    def test_existing_spam(self):
-        mail.outbox = []
-
-        count_messages = len(self.req.get_messages())
-        name, domain = self.req.secret_address.split("@")
-        recipient = self.secret_address
-        sender = "hb@bad-example.com"
-        DeferredMessage.objects.create(recipient=recipient, spam=True, sender=sender)
-        with open(p("test_mail_01.txt"), "rb") as f:
-            email = f.read().decode("ascii").replace("hb@example.com", sender)
-        process_mail.delay(email.encode("ascii"))
-        # New mail is dropped, not even stored in deferred
-        self.assertEqual(
-            count_messages, FoiMessage.objects.filter(request=self.req).count()
-        )
-        dms = DeferredMessage.objects.filter(sender=sender, spam=True)
-        self.assertEqual(len(dms), 1)
-        self.assertEqual(len(mail.outbox), 0)
-
-
-class BounceMailTest(TestCase):
-    def setUp(self):
-        self.secret_address = "sw+yurpykc1hr@fragdenstaat.de"
-        self.site = factories.make_world()
-        self.req = factories.FoiRequestFactory.create(
-            site=self.site, secret_address=self.secret_address
-        )
-        factories.FoiMessageFactory.create(
-            timestamp=timezone.now().replace(2012, 1, 1),
-            request=self.req,
-            recipient_email="nonexistant@example.org",
-        )
-
-    @override_settings(MANAGERS=[("Name", "manager@example.com")])
-    def test_bounce(self):
-        mail.outbox = []
-
-        with open(p("test_mail_12.txt"), "rb") as f:
-            process_mail.delay(f.read())
-
-        req = FoiRequest.objects.get(pk=self.req.pk)
-        bounce_message = req.messages[-1]
-        self.assertEqual(bounce_message.original, req.messages[0])
-        tags = bounce_message.tags.all().values_list("name", flat=True)
-        self.assertIn(BOUNCE_TAG, tags)
-        self.assertTrue(
-            ProblemReport.objects.filter(message=bounce_message.original).exists()
-        )
-
-
-class ClosedRequestTest(TestCase):
-    def setUp(self):
-        self.secret_address = "sw+yurpykc1hr@fragdenstaat.de"
-        self.site = factories.make_world()
-        self.req = factories.FoiRequestFactory.create(
-            site=self.site, secret_address=self.secret_address, closed=True
-        )
-        factories.FoiMessageFactory.create(request=self.req)
-        factories.FoiMessageFactory.create(request=self.req, is_response=True)
-
-    def test_closed(self):
-        count_messages = len(self.req.get_messages())
-        name, domain = self.req.secret_address.split("@")
-        recipient = self.secret_address
-        with open(p("test_mail_01.txt"), "rb") as f:
-            mail = f.read()
-        process_mail.delay(mail)
-        self.assertEqual(
-            count_messages, FoiMessage.objects.filter(request=self.req).count()
-        )
-        dms = DeferredMessage.objects.filter(recipient=recipient)
-        self.assertEqual(len(dms), 0)
->>>>>>> bb4debe9
+    assert len(dms) == 0