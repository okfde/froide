from __future__ import with_statement

import re
from datetime import datetime, timedelta
import os

from django.test import TestCase
from django.core.urlresolvers import reverse
from django.contrib.auth.models import User
from django.conf import settings
from django.core import mail
from django.utils import translation
from django.utils import timezone

from publicbody.models import PublicBody, FoiLaw
from foirequest.models import FoiRequest, FoiMessage


class RequestTest(TestCase):
    fixtures = ['auth_profile.json', 'publicbody.json', 'foirequest.json']

    def setup(self):
        translation.activate(settings.LANGUAGE_CODE)

    def test_public_body_logged_in_request(self):
        ok = self.client.login(username='sw', password='froide')
        user = User.objects.get(username='sw')
        self.assertTrue(ok)

        pb = PublicBody.objects.all()[0]
        old_number = pb.number_of_requests
        post = {"subject": "Test-Subject", "body": "This is a test body",
                "law": str(pb.default_law.pk)}
        response = self.client.post(reverse('foirequest-submit_request',
                kwargs={"public_body": pb.slug}), post)
        self.assertEqual(response.status_code, 302)
        req = FoiRequest.objects.filter(user=user, public_body=pb).order_by("-id")[0]
        self.assertIsNotNone(req)
        self.assertFalse(req.public)
        self.assertEqual(req.status, "awaiting_response")
        self.assertEqual(req.visibility, 1)
        self.assertEqual(old_number + 1, req.public_body.number_of_requests)
        self.assertEqual(req.title, post['subject'])
        message = req.foimessage_set.all()[0]
        self.assertIn(post['body'], message.plaintext)
        self.client.logout()
        response = self.client.post(reverse('foirequest-make_public',
                kwargs={"slug": req.slug}), {})
        self.assertEqual(response.status_code, 403)
        self.client.login(username='sw', password='froide')
        response = self.client.post(reverse('foirequest-make_public',
                kwargs={"slug": req.slug}), {})
        self.assertEqual(response.status_code, 302)
        req = FoiRequest.published.get(id=req.id)
        self.assertTrue(req.public)

    def test_public_body_new_user_request(self):
        self.client.logout()
        pb = PublicBody.objects.all()[0]
        post = {"subject": "Test-Subject With New User",
                "body": "This is a test body with new user",
                "first_name": "Stefan", "last_name": "Wehrmeyer",
                "user_email": "dummy@example.com",  # already exists in fixture
                "law": pb.laws.all()[0].pk}
        response = self.client.post(reverse('foirequest-submit_request',
                kwargs={"public_body": pb.slug}), post)
        self.assertTrue(response.context['user_form']['user_email'].errors)
        self.assertEqual(response.status_code, 400)
        post = {"subject": "Test-Subject With New User",
                "body": "This is a test body with new user",
                "first_name": "Stefan", "last_name": "Wehrmeyer",
                "address": "TestStreet 3\n55555 Town",
                "user_email": "sw@example.com",
                "terms": "on",
                "law": str(FoiLaw.get_default_law().id)}
        response = self.client.post(reverse('foirequest-submit_request',
                kwargs={"public_body": pb.slug}), post)
        self.assertEqual(response.status_code, 302)
        user = User.objects.filter(email=post['user_email']).get()
        self.assertFalse(user.is_active)
        req = FoiRequest.objects.filter(user=user, public_body=pb).get()
        self.assertEqual(req.title, post['subject'])
        self.assertEqual(req.description, post['body'])
        self.assertEqual(req.status, "awaiting_user_confirmation")
        self.assertEqual(req.visibility, 0)
        message = req.foimessage_set.all()[0]
        self.assertIn(post['body'], message.plaintext)
        self.assertEqual(len(mail.outbox), 1)
        message = mail.outbox[0]
        self.assertEqual(mail.outbox[0].to[0], post['user_email'])
        match = re.search('/%d/%d/(\w+)/' % (user.pk, req.pk),
                message.body)
        self.assertIsNotNone(match)
        secret = match.group(1)
        response = self.client.get(reverse('account-confirm',
                kwargs={'user_id': user.pk,
                'secret': secret, 'request_id': req.pk}))
        req = FoiRequest.objects.get(pk=req.pk)
        mes = req.messages[0]
        mes.timestamp = mes.timestamp - timedelta(days=2)
        mes.save()
        self.assertEqual(req.status, "awaiting_response")
        self.assertEqual(req.visibility, 1)
        self.assertEqual(len(mail.outbox), 3)
        message = mail.outbox[1]
        self.assertIn(req.secret_address, message.extra_headers.get('Reply-To',''))
        if settings.FROIDE_DRYRUN:
            self.assertEqual(message.to[0], "%s@%s" % (req.public_body.email.replace("@", "+"), settings.FROIDE_DRYRUN_DOMAIN))
        else:
            self.assertEqual(message.to[0], req.public_body.email)
        self.assertEqual(message.subject, req.title)
        resp = self.client.post(reverse('foirequest-set_status',
            kwargs={"slug": req.slug}))
        self.assertEqual(resp.status_code, 400)
        response = self.client.post(reverse('foirequest-set_law',
                kwargs={"slug": req.slug}), post)
        self.assertEqual(response.status_code, 400)
        new_foi_email = "foi@" + pb.email.split("@")[1]
        req.add_message_from_email({
            'msgobj': None,
            'date': (timezone.now() - timedelta(days=1),0),
            'subject': u"Re: %s" % req.title,
            'body': u"""Message""",
            'html': None,
            'from': ("FoI Officer", new_foi_email),
            'to': [(req.user.get_full_name(), req.secret_address)],
            'cc': [],
            'resent_to': [],
            'resent_cc': [],
            'attachments': []
        }, "FAKE_ORIGINAL")
        req = FoiRequest.objects.get(pk=req.pk)
        self.assertTrue(req.awaits_classification())
        self.assertEqual(len(req.messages), 2)
        self.assertEqual(req.messages[1].sender_email, new_foi_email)
        self.assertEqual(req.messages[1].sender_public_body,
                req.public_body)
        response = self.client.get(reverse('foirequest-show',
            kwargs={"slug": req.slug}))
        self.assertEqual(response.status_code, 200)
        self.assertTrue(req.status_settable)
        response = self.client.post(reverse('foirequest-set_status',
                kwargs={"slug": req.slug}),
                {"status": "invalid_status_settings_now"})
        self.assertEqual(response.status_code, 400)
        costs = "123.45"
        status = "awaiting_response"
        response = self.client.post(reverse('foirequest-set_status',
                kwargs={"slug": req.slug}),
                {"status": status, "costs": costs})
        req = FoiRequest.objects.get(pk=req.pk)
        self.assertEqual(req.costs, float(costs))
        self.assertEqual(req.status, status)
        # send reply
        old_len = len(mail.outbox)
        response = self.client.post(reverse('foirequest-send_message',
                kwargs={"slug": req.slug}), {})
        self.assertEqual(response.status_code, 400)
        post = {"message": "My custom reply"}
        response = self.client.post(reverse('foirequest-send_message',
                kwargs={"slug": req.slug}), post)
        self.assertEqual(response.status_code, 400)
        post["to"] = 'abc'
        response = self.client.post(reverse('foirequest-send_message',
                kwargs={"slug": req.slug}), post)
        self.assertEqual(response.status_code, 400)
        post["to"] = '9'*10
        response = self.client.post(reverse('foirequest-send_message',
                kwargs={"slug": req.slug}), post)
        self.assertEqual(response.status_code, 400)
        post["subject"] = "Re: Custom subject"
        post["to"] = str(req.possible_reply_addresses().values()[0].id)
        response = self.client.post(reverse('foirequest-send_message',
                kwargs={"slug": req.slug}), post)
        self.assertEqual(response.status_code, 302)
        new_len = len(mail.outbox)
        self.assertEqual(old_len + 2, new_len)
        message = filter(lambda x: post['subject'] == x.subject, mail.outbox)[-1]
        self.assertTrue(message.body.startswith(post['message']))
        self.assertIn(user.get_profile().address, message.body)
        self.assertIn(new_foi_email, message.to[0])
        req._messages = None
        foimessage = list(req.messages)[-1]
        self.assertEqual(foimessage.recipient_public_body, req.public_body)
        self.assertTrue(req.law.meta)
        other_laws = req.law.combined.all()
        post = {"law": str(other_laws[0].pk)}
        response = self.client.post(reverse('foirequest-set_law',
                kwargs={"slug": req.slug}), post)
        self.assertEqual(response.status_code, 302)
        response = self.client.get(reverse('foirequest-show',
                kwargs={"slug": req.slug}))
        self.assertEqual(response.status_code, 200)
        response = self.client.post(reverse('foirequest-set_law',
                kwargs={"slug": req.slug}), post)
        self.assertEqual(response.status_code, 400)
        # logout
        self.client.logout()

        response = self.client.post(reverse('foirequest-set_law',
                kwargs={"slug": req.slug}), post)
        self.assertEqual(response.status_code, 403)

        response = self.client.post(reverse('foirequest-send_message',
                kwargs={"slug": req.slug}), post)
        self.assertEqual(response.status_code, 403)
        response = self.client.post(reverse('foirequest-set_status',
                kwargs={"slug": req.slug}),
                {"status": status, "costs": costs})
        self.assertEqual(response.status_code, 403)
        self.client.login(username='sw', password='froide')
        response = self.client.post(reverse('foirequest-set_law',
                kwargs={"slug": req.slug}), post)
        self.assertEqual(response.status_code, 403)
        response = self.client.post(reverse('foirequest-send_message',
                kwargs={"slug": req.slug}), post)
        self.assertEqual(response.status_code, 403)

    def test_public_body_not_logged_in_request(self):
        self.client.logout()
        pb = PublicBody.objects.all()[0]
        response = self.client.post(reverse('foirequest-submit_request',
                kwargs={"public_body": pb.slug}),
                {"subject": "Test-Subject", "body": "This is a test body",
                    "user_email": "test@example.com"})
        self.assertEqual(response.status_code, 400)
        self.assertFormError(response, 'user_form', 'first_name',
                [u'This field is required.'])
        self.assertFormError(response, 'user_form', 'last_name',
                [u'This field is required.'])

    def test_logged_in_request_new_public_body_missing(self):
        self.client.login(username="dummy", password="froide")
        response = self.client.post(reverse('foirequest-submit_request'),
                {"subject": "Test-Subject", "body": "This is a test body",
                "public_body": "new"})
        self.assertEqual(response.status_code, 400)
        self.assertFormError(response, 'public_body_form', 'name',
                [u'This field is required.'])
        self.assertFormError(response, 'public_body_form', 'email',
                [u'This field is required.'])
        self.assertFormError(response, 'public_body_form', 'url',
                [u'This field is required.'])

    def test_logged_in_request_new_public_body(self):
        self.client.login(username="dummy", password="froide")
        post = {"subject": "Another Test-Subject",
                "body": "This is a test body",
                "public_body": "new",
                "public": "on",
                "law": str(settings.FROIDE_CONFIG['default_law']),
                "name": "Some New Public Body",
                "email": "public.body@example.com",
                "url": "http://example.com/public/body/"}
        response = self.client.post(
                reverse('foirequest-submit_request'), post)
        self.assertEqual(response.status_code, 302)
        pb = PublicBody.objects.filter(name=post['name']).get()
        self.assertEqual(pb.url, post['url'])
        req = FoiRequest.objects.get(public_body=pb)
        self.assertEqual(req.status, "awaiting_publicbody_confirmation")
        self.assertEqual(req.visibility, 2)
        self.assertTrue(req.public)
        self.assertFalse(req.messages[0].sent)
        self.client.logout()
        # Confirm public body via admin interface
        response = self.client.post(reverse('publicbody-confirm'),
                {"public_body": pb.pk})
        self.assertEqual(response.status_code, 403)
        # login as not staff
        self.client.login(username='dummy', password='froide')
        response = self.client.post(reverse('publicbody-confirm'),
                {"public_body": pb.pk})
        self.assertEqual(response.status_code, 403)
        self.client.login(username='sw', password='froide')
        response = self.client.post(reverse('publicbody-confirm'),
                {"public_body": "argh"})
        self.assertEqual(response.status_code, 400)
        response = self.client.post(reverse('publicbody-confirm'))
        self.assertEqual(response.status_code, 400)
        response = self.client.post(reverse('publicbody-confirm'),
                {"public_body": "9" * 10})
        self.assertEqual(response.status_code, 404)
        response = self.client.post(reverse('publicbody-confirm'),
                {"public_body": pb.pk})
        self.assertEqual(response.status_code, 302)
        pb = PublicBody.objects.get(id=pb.id)
        req = FoiRequest.objects.get(id=req.id)
        self.assertTrue(pb.confirmed)
        self.assertTrue(req.messages[0].sent)
        message_count = len(filter(
                lambda x: req.secret_address in x.extra_headers.get('Reply-To', ''),
                mail.outbox))
        self.assertEqual(message_count, 1)
        # resent
        response = self.client.post(reverse('publicbody-confirm'),
                {"public_body": pb.pk})
        self.assertEqual(response.status_code, 302)
        message_count = len(filter(
                lambda x: req.secret_address in x.extra_headers.get('Reply-To', ''),
                mail.outbox))
        self.assertEqual(message_count, 1)

    def test_logged_in_request_with_public_body(self):
        pb = PublicBody.objects.all()[0]
        self.client.login(username="dummy", password="froide")
        post = {"subject": "Another Third Test-Subject",
                "body": "This is another test body",
                "public_body": 'bs',
                "public": "on"}
        response = self.client.post(
                reverse('foirequest-submit_request'), post)
        self.assertEqual(response.status_code, 400)
        post['law'] = str(pb.default_law.pk)
        response = self.client.post(
                reverse('foirequest-submit_request'), post)
        self.assertEqual(response.status_code, 400)
        post['public_body'] = '9' * 10  # not that many in fixture
        response = self.client.post(
                reverse('foirequest-submit_request'), post)
        self.assertEqual(response.status_code, 400)
        post['public_body'] = str(pb.pk)
        post['law'] = '9' * 10
        response = self.client.post(
                reverse('foirequest-submit_request'), post)
        self.assertEqual(response.status_code, 400)
        post['law'] = str(pb.default_law.pk)
        response = self.client.post(
                reverse('foirequest-submit_request'), post)
        self.assertEqual(response.status_code, 302)
        req = FoiRequest.objects.get(title=post['subject'])
        self.assertEqual(req.public_body.pk, pb.pk)
        self.assertTrue(req.messages[0].sent)
        self.assertEqual(req.law, pb.default_law)

        messages = filter(
                lambda x: req.secret_address in x.extra_headers.get('Reply-To', ''),
                mail.outbox)
        self.assertEqual(len(messages), 1)
        message = messages[0]
        if settings.FROIDE_DRYRUN:
            self.assertEqual(message.to[0], "%s@%s" % (
                pb.email.replace("@", "+"), settings.FROIDE_DRYRUN_DOMAIN))
        else:
            self.assertEqual(message.to[0], pb.email)
        self.assertEqual(message.subject, req.title)

    def test_logged_in_request_no_public_body(self):
        self.client.login(username="dummy", password="froide")
        post = {"subject": "An Empty Public Body Request",
                "body": "This is another test body",
                "law": str(FoiLaw.get_default_law().id),
                "public_body": '',
                "public": "on"}
        response = self.client.post(
                reverse('foirequest-submit_request'), post)
        self.assertEqual(response.status_code, 302)
        req = FoiRequest.objects.get(title=post['subject'])
        response = self.client.get(req.get_absolute_url())
        self.assertEqual(response.status_code, 200)
        message = req.foimessage_set.all()[0]
        law = FoiLaw.get_default_law()
        self.assertIn(law.get_letter_start_text({}), message.plaintext)
        self.assertIn(law.get_letter_end_text({}), message.plaintext)

        # suggest public body
        other_req = FoiRequest.objects.filter(public_body__isnull=False)[0]
        pb = PublicBody.objects.all()[0]
        response = self.client.post(
                reverse('foirequest-suggest_public_body',
                kwargs={"slug": req.slug + "garbage"}),
                {"public_body": str(pb.pk)})
        self.assertEqual(response.status_code, 404)
        response = self.client.post(
                reverse('foirequest-suggest_public_body',
                kwargs={"slug": other_req.slug}),
                {"public_body": str(pb.pk)})
        self.assertEqual(response.status_code, 400)
        response = self.client.post(
                reverse('foirequest-suggest_public_body',
                kwargs={"slug": req.slug}),
                {})
        self.assertEqual(response.status_code, 400)
        response = self.client.post(
                reverse('foirequest-suggest_public_body',
                kwargs={"slug": req.slug}),
                {"public_body": "9" * 10})
        self.assertEqual(response.status_code, 400)
        self.client.logout()
        self.client.login(username="sw", password="froide")
        mail.outbox = []
        response = self.client.post(
                reverse('foirequest-suggest_public_body',
                kwargs={"slug": req.slug}),
                {"public_body": str(pb.pk),
                "reason": "A good reason"})
        self.assertEqual(response.status_code, 302)
        self.assertEqual([t.public_body for t in req.publicbodysuggestion_set.all()], [pb])
        self.assertEqual(len(mail.outbox), 1)
        self.assertEqual(mail.outbox[0].to[0], req.user.email)
        response = self.client.post(
                reverse('foirequest-suggest_public_body',
                kwargs={"slug": req.slug}),
                {"public_body": str(pb.pk),
                "reason": "A good reason"})
        self.assertEqual(response.status_code, 302)
        self.assertEqual([t.public_body for t in req.publicbodysuggestion_set.all()], [pb])
        self.assertEqual(len(mail.outbox), 1)

        # set public body
        response = self.client.post(
                reverse('foirequest-set_public_body',
                kwargs={"slug": req.slug + "garbage"}),
                {"suggestion": str(pb.pk)})
        self.assertEqual(response.status_code, 404)
        self.client.logout()
        self.client.login(username="dummy", password="froide")
        response = self.client.post(
                reverse('foirequest-set_public_body',
                kwargs={"slug": req.slug}),
                {})
        self.assertEqual(response.status_code, 302)
        req = FoiRequest.objects.get(title=post['subject'])
        self.assertIsNone(req.public_body)

        response = self.client.post(
                reverse('foirequest-set_public_body',
                kwargs={"slug": req.slug}),
                {"suggestion": "9" * 10})
        self.assertEqual(response.status_code, 400)
        self.client.logout()
        response = self.client.post(
                reverse('foirequest-set_public_body',
                kwargs={"slug": req.slug}),
                {"suggestion": str(pb.pk)})
        self.assertEqual(response.status_code, 403)
        self.client.login(username="dummy", password="froide")
        response = self.client.post(
                reverse('foirequest-set_public_body',
                kwargs={"slug": req.slug}),
                {"suggestion": str(pb.pk)})
        self.assertEqual(response.status_code, 302)
        req = FoiRequest.objects.get(title=post['subject'])
        message = req.foimessage_set.all()[0]
        self.assertIn(req.law.get_letter_start_text({}), message.plaintext)
        self.assertIn(req.law.get_letter_end_text({}), message.plaintext)

        self.assertEqual(req.public_body, pb)
        response = self.client.post(
                reverse('foirequest-set_public_body',
                kwargs={"slug": req.slug}),
                {"suggestion": str(pb.pk)})
        self.assertEqual(response.status_code, 400)

    def test_postal_reply(self):
        translation.activate(settings.LANGUAGE_CODE)
        self.client.login(username='sw', password='froide')
        pb = PublicBody.objects.all()[0]
        post = {"subject": "Totally Random Request",
                "body": "This is another test body",
                "public_body": str(pb.pk),
                "law": str(pb.default_law.pk),
                "public": "on"}
        response = self.client.post(
                reverse('foirequest-submit_request'), post)
        self.assertEqual(response.status_code, 302)
        req = FoiRequest.objects.get(title=post['subject'])
        response = self.client.get(reverse("foirequest-show",
                kwargs={"slug": req.slug}))
        self.assertEqual(response.status_code, 200)
        # Date message back
        message = req.foimessage_set.all()[0]
        message.timestamp = datetime(2011, 1, 1, 0, 0, 0)
        message.save()

        path = os.path.join(settings.PROJECT_ROOT, "fixtures", "test.pdf")
        file_size = os.path.getsize(path)
        f = file(path, "rb")
        post = {"date": "3000-01-01", # far future
                "sender": "Some Sender",
                "subject": "",
                "text": "Some Text",
                "scan": ""}

        self.client.logout()
        response = self.client.post(reverse("foirequest-add_postal_reply",
                kwargs={"slug": req.slug}), post)
        self.assertEqual(response.status_code, 403)
        self.client.login(username="sw", password="froide")

        pb = req.public_body
        req.public_body = None
        req.save()
        response = self.client.post(reverse("foirequest-add_postal_reply",
                kwargs={"slug": req.slug}), post)
        self.assertEqual(response.status_code, 400)
        req.public_body = pb
        req.save()


        response = self.client.post(reverse("foirequest-add_postal_reply",
                kwargs={"slug": req.slug}), post)
        self.assertEqual(response.status_code, 400)
        post['date'] = "01/41garbl"
        response = self.client.post(reverse("foirequest-add_postal_reply",
                kwargs={"slug": req.slug}), post)
        self.assertEqual(response.status_code, 400)
        post['date'] = "2011-01-02"
        post['scan'] = f
        response = self.client.post(reverse("foirequest-add_postal_reply",
                kwargs={"slug": req.slug}), post)
        self.assertEqual(response.status_code, 302)
        f.close()
        message = req.foimessage_set.all()[1]
        attachment = message.foiattachment_set.all()[0]
        self.assertEqual(attachment.file.size, file_size)
        self.assertEqual(attachment.size, file_size)
        f = file(path, "rb")
        response = self.client.post(reverse('foirequest-add_postal_reply_attachment',
            kwargs={"slug": req.slug, "message_id": "9" * 5}),
            {"scan": f})
        f.close()
        self.assertEqual(response.status_code, 404)

        f = file(path, "rb")
        self.client.logout()
        response = self.client.post(reverse('foirequest-add_postal_reply_attachment',
            kwargs={"slug": req.slug, "message_id": message.pk}),
            {"scan": f})
        f.close()
        self.assertEqual(response.status_code, 403)

        f = file(path, "rb")
        self.client.login(username="dummy", password="froide")
        response = self.client.post(reverse('foirequest-add_postal_reply_attachment',
            kwargs={"slug": req.slug, "message_id": message.pk}),
            {"scan": f})
        f.close()
        self.assertEqual(response.status_code, 403)

        f = file(path, "rb")
        self.client.logout()
        self.client.login(username='sw', password='froide')
        message = req.foimessage_set.all()[0]
        response = self.client.post(reverse('foirequest-add_postal_reply_attachment',
            kwargs={"slug": req.slug, "message_id": message.pk}),
            {"scan": f})
        f.close()
        self.assertEqual(response.status_code, 400)

        message = req.foimessage_set.all()[1]
        response = self.client.post(reverse('foirequest-add_postal_reply_attachment',
            kwargs={"slug": req.slug, "message_id": message.pk}))
        self.assertEqual(response.status_code, 400)

        f = file(path, "rb")
        response = self.client.post(reverse('foirequest-add_postal_reply_attachment',
            kwargs={"slug": req.slug, "message_id": message.pk}),
            {"scan": f})
        f.close()
        self.assertEqual(response.status_code, 302)
        self.assertEqual(len(message.foiattachment_set.all()), 2)

    # def test_public_body_logged_in_public_request(self):
    #     ok = self.client.login(username='sw', password='froide')
    #     user = User.objects.get(username='sw')
    #     pb = PublicBody.objects.all()[0]
    #     post = {"subject": "Test-Subject", "body": "This is a test body",
    #             "public": "on",
    #             "law": pb.default_law.pk}
    #     response = self.client.post(reverse('foirequest-submit_request',
    #             kwargs={"public_body": pb.slug}), post)
    #     self.assertEqual(response.status_code, 302)

    def test_set_message_sender(self):
        from foirequest.forms import MessagePublicBodySenderForm
        mail.outbox = []
        self.client.login(username="dummy", password="froide")
        pb = PublicBody.objects.all()[0]
        post = {"subject": "A simple test request",
                "body": "This is another test body",
                "law": str(FoiLaw.get_default_law().id),
                "public_body": str(pb.id),
                "public": "on"}
        response = self.client.post(
                reverse('foirequest-submit_request'), post)
        self.assertEqual(response.status_code, 302)
        self.assertEqual(len(mail.outbox), 2)
        req = FoiRequest.objects.get(title=post['subject'])
        req.add_message_from_email({
            'msgobj': None,
<<<<<<< HEAD
            'date': (timezone.now() + timedelta(days=1),0),
=======
            'date': (datetime.now() + timedelta(days=1), 0),
>>>>>>> e2bea854
            'subject': u"Re: %s" % req.title,
            'body': u"""Message""",
            'html': None,
            'from': ("FoI Officer", "randomfoi@example.com"),
            'to': [(req.user.get_full_name(), req.secret_address)],
            'cc': [],
            'resent_to': [],
            'resent_cc': [],
            'attachments': []
        }, "FAKE_ORIGINAL")
        self.assertEqual(len(req.messages), 2)
        self.assertEqual(len(mail.outbox), 3)
        notification = mail.outbox[-1]
        match = re.search('https?://[^/]+(/.*?/%d/[^\s]+)' % req.user.pk,
                notification.body)
        self.assertIsNotNone(match)
        url = match.group(1)
        self.client.logout()
        response = self.client.get(reverse('account-show'))
        self.assertEqual(response.status_code, 302)
        response = self.client.get(url)
        self.assertEqual(response.status_code, 302)
        message = req.messages[1]
        self.assertIn(req.get_absolute_url(), response['Location'])
        response = self.client.get(reverse('account-show'))
        self.assertEqual(response.status_code, 200)
        form = MessagePublicBodySenderForm(message)
        post_var = form.add_prefix("sender")
        self.assertTrue(message.is_response)
        alternate_pb = PublicBody.objects.all()[1]
        response = self.client.post(
                reverse('foirequest-set_message_sender',
                kwargs={"slug": req.slug, "message_id": "9"*8}),
                {post_var: alternate_pb.id})
        self.assertEqual(response.status_code, 404)
        self.assertNotEqual(message.sender_public_body, alternate_pb)

        self.client.logout()
        response = self.client.post(
                reverse('foirequest-set_message_sender',
                kwargs={"slug": req.slug, "message_id": str(message.pk)}),
                {post_var: alternate_pb.id})
        self.assertEqual(response.status_code, 403)
        self.assertNotEqual(message.sender_public_body, alternate_pb)

        self.client.login(username="sw", password="froide")
        response = self.client.post(
                reverse('foirequest-set_message_sender',
                kwargs={"slug": req.slug, "message_id": str(message.pk)}),
                {post_var: alternate_pb.id})
        self.assertEqual(response.status_code, 403)
        self.assertNotEqual(message.sender_public_body, alternate_pb)

        self.client.logout()
        self.client.login(username="dummy", password="froide")
        mes = req.messages[0]
        response = self.client.post(
                reverse('foirequest-set_message_sender',
                kwargs={"slug": req.slug, "message_id": str(mes.pk)}),
                {post_var: str(alternate_pb.id)})
        self.assertEqual(response.status_code, 400)
        self.assertNotEqual(message.sender_public_body, alternate_pb)

        response = self.client.post(
                reverse('foirequest-set_message_sender',
                kwargs={"slug": req.slug,
                    "message_id": message.pk}),
                {post_var: "9" * 5})
        self.assertEqual(response.status_code, 400)
        self.assertNotEqual(message.sender_public_body, alternate_pb)

        response = self.client.post(
                reverse('foirequest-set_message_sender',
                kwargs={"slug": req.slug,
                    "message_id": message.pk}),
                {post_var: str(alternate_pb.id)})
        self.assertEqual(response.status_code, 302)
        message = FoiMessage.objects.get(pk=message.pk)
        self.assertEqual(message.sender_public_body, alternate_pb)

    def test_mark_not_foi(self):
        req = FoiRequest.objects.all()[0]
        self.assertTrue(req.is_foi)
        response = self.client.post(reverse('foirequest-mark_not_foi',
                kwargs={"slug": req.slug+"-blub"}))
        self.assertEqual(response.status_code, 404)

        response = self.client.post(reverse('foirequest-mark_not_foi',
                kwargs={"slug": req.slug}))
        self.assertEqual(response.status_code, 403)

        self.client.login(username="dummy", password="froide")
        response = self.client.post(reverse('foirequest-mark_not_foi',
                kwargs={"slug": req.slug}))
        self.assertEqual(response.status_code, 403)

        req = FoiRequest.objects.get(pk=req.pk)
        self.assertTrue(req.is_foi)
        self.client.logout()
        self.client.login(username="sw", password="froide")
        response = self.client.post(reverse('foirequest-mark_not_foi',
                kwargs={"slug": req.slug}))
        self.assertEqual(response.status_code, 302)
        req = FoiRequest.objects.get(pk=req.pk)
        self.assertFalse(req.is_foi)

    def test_mark_checked(self):
        req = FoiRequest.objects.all()[0]
        self.assertFalse(req.checked)
        response = self.client.post(reverse('foirequest-mark_checked',
                kwargs={"slug": req.slug+"-blub"}))
        self.assertEqual(response.status_code, 404)

        response = self.client.post(reverse('foirequest-mark_checked',
                kwargs={"slug": req.slug}))
        self.assertEqual(response.status_code, 403)

        self.client.login(username="dummy", password="froide")
        response = self.client.post(reverse('foirequest-mark_checked',
                kwargs={"slug": req.slug}))
        self.assertEqual(response.status_code, 403)

        req = FoiRequest.objects.get(pk=req.pk)
        self.assertFalse(req.checked)
        self.client.logout()
        self.client.login(username="sw", password="froide")
        response = self.client.post(reverse('foirequest-mark_checked',
                kwargs={"slug": req.slug}))
        self.assertEqual(response.status_code, 302)
        req = FoiRequest.objects.get(pk=req.pk)
        self.assertTrue(req.checked)<|MERGE_RESOLUTION|>--- conflicted
+++ resolved
@@ -589,11 +589,7 @@
         req = FoiRequest.objects.get(title=post['subject'])
         req.add_message_from_email({
             'msgobj': None,
-<<<<<<< HEAD
-            'date': (timezone.now() + timedelta(days=1),0),
-=======
-            'date': (datetime.now() + timedelta(days=1), 0),
->>>>>>> e2bea854
+            'date': (timezone.now() + timedelta(days=1), 0),
             'subject': u"Re: %s" % req.title,
             'body': u"""Message""",
             'html': None,
