from __future__ import with_statement

import re
from datetime import datetime, timedelta
import os

from django.test import TestCase
from django.core.urlresolvers import reverse
from django.contrib.auth.models import User
from django.conf import settings
from django.core import mail
<<<<<<< HEAD
from django.utils import translation
from django.utils import timezone
=======
>>>>>>> 9c85fdd1

from foirequest.tests import factories
from publicbody.models import PublicBody, FoiLaw
from foirequest.models import FoiRequest, FoiMessage, FoiAttachment


class RequestTest(TestCase):

    def setUp(self):
        factories.make_world()

    def test_public_body_logged_in_request(self):
        ok = self.client.login(username='sw', password='froide')
        user = User.objects.get(username='sw')
        self.assertTrue(ok)

        pb = PublicBody.objects.all()[0]
        old_number = pb.number_of_requests
        post = {"subject": "Test-Subject", "body": "This is a test body",
                "law": str(pb.default_law.pk)}
        response = self.client.post(reverse('foirequest-submit_request',
                kwargs={"public_body": pb.slug}), post)
        self.assertEqual(response.status_code, 302)
        req = FoiRequest.objects.filter(user=user, public_body=pb).order_by("-id")[0]
        self.assertIsNotNone(req)
        self.assertFalse(req.public)
        self.assertEqual(req.status, "awaiting_response")
        self.assertEqual(req.visibility, 1)
        self.assertEqual(old_number + 1, req.public_body.number_of_requests)
        self.assertEqual(req.title, post['subject'])
        message = req.foimessage_set.all()[0]
        self.assertIn(post['body'], message.plaintext)
        self.client.logout()
        response = self.client.post(reverse('foirequest-make_public',
                kwargs={"slug": req.slug}), {})
        self.assertEqual(response.status_code, 403)
        self.client.login(username='sw', password='froide')
        response = self.client.post(reverse('foirequest-make_public',
                kwargs={"slug": req.slug}), {})
        self.assertEqual(response.status_code, 302)
        req = FoiRequest.published.get(id=req.id)
        self.assertTrue(req.public)

    def test_public_body_new_user_request(self):
        self.client.logout()
        factories.UserFactory.create(email="dummy@example.com")
        pb = PublicBody.objects.all()[0]
        post = {"subject": "Test-Subject With New User",
                "body": "This is a test body with new user",
                "first_name": "Stefan", "last_name": "Wehrmeyer",
                "user_email": "dummy@example.com",
                "law": pb.laws.all()[0].pk}
        response = self.client.post(reverse('foirequest-submit_request',
                kwargs={"public_body": pb.slug}), post)
        self.assertTrue(response.context['user_form']['user_email'].errors)
        self.assertEqual(response.status_code, 400)
        post = {"subject": "Test-Subject With New User",
                "body": "This is a test body with new user",
                "first_name": "Stefan", "last_name": "Wehrmeyer",
                "address": "TestStreet 3\n55555 Town",
                "user_email": "sw@example.com",
                "terms": "on",
                "law": str(FoiLaw.get_default_law(pb).id)}
        response = self.client.post(reverse('foirequest-submit_request',
                kwargs={"public_body": pb.slug}), post)
        self.assertEqual(response.status_code, 302)
        user = User.objects.filter(email=post['user_email']).get()
        self.assertFalse(user.is_active)
        req = FoiRequest.objects.filter(user=user, public_body=pb).get()
        self.assertEqual(req.title, post['subject'])
        self.assertEqual(req.description, post['body'])
        self.assertEqual(req.status, "awaiting_user_confirmation")
        self.assertEqual(req.visibility, 0)
        message = req.foimessage_set.all()[0]
        self.assertIn(post['body'], message.plaintext)
        self.assertEqual(len(mail.outbox), 1)
        message = mail.outbox[0]
        self.assertEqual(mail.outbox[0].to[0], post['user_email'])
        match = re.search('/%d/%d/(\w+)/' % (user.pk, req.pk),
                message.body)
        self.assertIsNotNone(match)
        secret = match.group(1)
        response = self.client.get(reverse('account-confirm',
                kwargs={'user_id': user.pk,
                'secret': secret, 'request_id': req.pk}))
        req = FoiRequest.objects.get(pk=req.pk)
        mes = req.messages[0]
        mes.timestamp = mes.timestamp - timedelta(days=2)
        mes.save()
        self.assertEqual(req.status, "awaiting_response")
        self.assertEqual(req.visibility, 1)
        self.assertEqual(len(mail.outbox), 3)
        message = mail.outbox[1]
        self.assertIn(req.secret_address, message.extra_headers.get('Reply-To', ''))
        if settings.FROIDE_DRYRUN:
            self.assertEqual(message.to[0], "%s@%s" % (req.public_body.email.replace("@", "+"), settings.FROIDE_DRYRUN_DOMAIN))
        else:
            self.assertEqual(message.to[0], req.public_body.email)
        self.assertEqual(message.subject, req.title)
        resp = self.client.post(reverse('foirequest-set_status',
            kwargs={"slug": req.slug}))
        self.assertEqual(resp.status_code, 400)
        response = self.client.post(reverse('foirequest-set_law',
                kwargs={"slug": req.slug}), post)
        self.assertEqual(response.status_code, 400)
        new_foi_email = "foi@" + pb.email.split("@")[1]
        req.add_message_from_email({
            'msgobj': None,
<<<<<<< HEAD
            'date': (timezone.now() - timedelta(days=1),0),
=======
            'date': (datetime.now() - timedelta(days=1), 0),
>>>>>>> 9c85fdd1
            'subject': u"Re: %s" % req.title,
            'body': u"""Message""",
            'html': None,
            'from': ("FoI Officer", new_foi_email),
            'to': [(req.user.get_full_name(), req.secret_address)],
            'cc': [],
            'resent_to': [],
            'resent_cc': [],
            'attachments': []
        }, "FAKE_ORIGINAL")
        req = FoiRequest.objects.get(pk=req.pk)
        self.assertTrue(req.awaits_classification())
        self.assertEqual(len(req.messages), 2)
        self.assertEqual(req.messages[1].sender_email, new_foi_email)
        self.assertEqual(req.messages[1].sender_public_body,
                req.public_body)
        response = self.client.get(reverse('foirequest-show',
            kwargs={"slug": req.slug}))
        self.assertEqual(response.status_code, 200)
        self.assertTrue(req.status_settable)
        response = self.client.post(reverse('foirequest-set_status',
                kwargs={"slug": req.slug}),
                {"status": "invalid_status_settings_now"})
        self.assertEqual(response.status_code, 400)
        costs = "123.45"
        status = "awaiting_response"
        response = self.client.post(reverse('foirequest-set_status',
                kwargs={"slug": req.slug}),
                {"status": status, "costs": costs})
        req = FoiRequest.objects.get(pk=req.pk)
        self.assertEqual(req.costs, float(costs))
        self.assertEqual(req.status, status)
        # send reply
        old_len = len(mail.outbox)
        response = self.client.post(reverse('foirequest-send_message',
                kwargs={"slug": req.slug}), {})
        self.assertEqual(response.status_code, 400)
        post = {"message": "My custom reply"}
        response = self.client.post(reverse('foirequest-send_message',
                kwargs={"slug": req.slug}), post)
        self.assertEqual(response.status_code, 400)
        post["to"] = 'abc'
        response = self.client.post(reverse('foirequest-send_message',
                kwargs={"slug": req.slug}), post)
        self.assertEqual(response.status_code, 400)
        post["to"] = '9' * 10
        response = self.client.post(reverse('foirequest-send_message',
                kwargs={"slug": req.slug}), post)
        self.assertEqual(response.status_code, 400)
        post["subject"] = "Re: Custom subject"
        post["to"] = str(req.possible_reply_addresses().values()[0].id)
        response = self.client.post(reverse('foirequest-send_message',
                kwargs={"slug": req.slug}), post)
        self.assertEqual(response.status_code, 302)
        new_len = len(mail.outbox)
        self.assertEqual(old_len + 2, new_len)
        message = filter(lambda x: post['subject'] == x.subject, mail.outbox)[-1]
        self.assertTrue(message.body.startswith(post['message']))
        self.assertIn(user.get_profile().address, message.body)
        self.assertIn(new_foi_email, message.to[0])
        req._messages = None
        foimessage = list(req.messages)[-1]
        self.assertEqual(foimessage.recipient_public_body, req.public_body)
        self.assertTrue(req.law.meta)
        other_laws = req.law.combined.all()
        post = {"law": str(other_laws[0].pk)}
        response = self.client.post(reverse('foirequest-set_law',
                kwargs={"slug": req.slug}), post)
        self.assertEqual(response.status_code, 302)
        response = self.client.get(reverse('foirequest-show',
                kwargs={"slug": req.slug}))
        self.assertEqual(response.status_code, 200)
        response = self.client.post(reverse('foirequest-set_law',
                kwargs={"slug": req.slug}), post)
        self.assertEqual(response.status_code, 400)
        # logout
        self.client.logout()

        response = self.client.post(reverse('foirequest-set_law',
                kwargs={"slug": req.slug}), post)
        self.assertEqual(response.status_code, 403)

        response = self.client.post(reverse('foirequest-send_message',
                kwargs={"slug": req.slug}), post)
        self.assertEqual(response.status_code, 403)
        response = self.client.post(reverse('foirequest-set_status',
                kwargs={"slug": req.slug}),
                {"status": status, "costs": costs})
        self.assertEqual(response.status_code, 403)
        self.client.login(username='sw', password='froide')
        response = self.client.post(reverse('foirequest-set_law',
                kwargs={"slug": req.slug}), post)
        self.assertEqual(response.status_code, 403)
        response = self.client.post(reverse('foirequest-send_message',
                kwargs={"slug": req.slug}), post)
        self.assertEqual(response.status_code, 403)

    def test_public_body_not_logged_in_request(self):
        self.client.logout()
        pb = PublicBody.objects.all()[0]
        response = self.client.post(reverse('foirequest-submit_request',
                kwargs={"public_body": pb.slug}),
                {"subject": "Test-Subject", "body": "This is a test body",
                    "user_email": "test@example.com"})
        self.assertEqual(response.status_code, 400)
        self.assertFormError(response, 'user_form', 'first_name',
                [u'This field is required.'])
        self.assertFormError(response, 'user_form', 'last_name',
                [u'This field is required.'])

    def test_logged_in_request_new_public_body_missing(self):
        self.client.login(username="dummy", password="froide")
        response = self.client.post(reverse('foirequest-submit_request'),
                {"subject": "Test-Subject", "body": "This is a test body",
                "public_body": "new"})
        self.assertEqual(response.status_code, 400)
        self.assertFormError(response, 'public_body_form', 'name',
                [u'This field is required.'])
        self.assertFormError(response, 'public_body_form', 'email',
                [u'This field is required.'])
        self.assertFormError(response, 'public_body_form', 'url',
                [u'This field is required.'])

    def test_logged_in_request_new_public_body(self):
        self.client.login(username="dummy", password="froide")
        post = {"subject": "Another Test-Subject",
                "body": "This is a test body",
                "public_body": "new",
                "public": "on",
                "law": str(settings.FROIDE_CONFIG['default_law']),
                "name": "Some New Public Body",
                "email": "public.body@example.com",
                "url": "http://example.com/public/body/"}
        response = self.client.post(
                reverse('foirequest-submit_request'), post)
        self.assertEqual(response.status_code, 302)
        pb = PublicBody.objects.filter(name=post['name']).get()
        self.assertEqual(pb.url, post['url'])
        req = FoiRequest.objects.get(public_body=pb)
        self.assertEqual(req.status, "awaiting_publicbody_confirmation")
        self.assertEqual(req.visibility, 2)
        self.assertTrue(req.public)
        self.assertFalse(req.messages[0].sent)
        self.client.logout()
        # Confirm public body via admin interface
        response = self.client.post(reverse('publicbody-confirm'),
                {"public_body": pb.pk})
        self.assertEqual(response.status_code, 403)
        # login as not staff
        self.client.login(username='dummy', password='froide')
        response = self.client.post(reverse('publicbody-confirm'),
                {"public_body": pb.pk})
        self.assertEqual(response.status_code, 403)
        self.client.login(username='sw', password='froide')
        response = self.client.post(reverse('publicbody-confirm'),
                {"public_body": "argh"})
        self.assertEqual(response.status_code, 400)
        response = self.client.post(reverse('publicbody-confirm'))
        self.assertEqual(response.status_code, 400)
        response = self.client.post(reverse('publicbody-confirm'),
                {"public_body": "9" * 10})
        self.assertEqual(response.status_code, 404)
        response = self.client.post(reverse('publicbody-confirm'),
                {"public_body": pb.pk})
        self.assertEqual(response.status_code, 302)
        pb = PublicBody.objects.get(id=pb.id)
        req = FoiRequest.objects.get(id=req.id)
        self.assertTrue(pb.confirmed)
        self.assertTrue(req.messages[0].sent)
        message_count = len(filter(
                lambda x: req.secret_address in x.extra_headers.get('Reply-To', ''),
                mail.outbox))
        self.assertEqual(message_count, 1)
        # resent
        response = self.client.post(reverse('publicbody-confirm'),
                {"public_body": pb.pk})
        self.assertEqual(response.status_code, 302)
        message_count = len(filter(
                lambda x: req.secret_address in x.extra_headers.get('Reply-To', ''),
                mail.outbox))
        self.assertEqual(message_count, 1)

    def test_logged_in_request_with_public_body(self):
        pb = PublicBody.objects.all()[0]
        self.client.login(username="dummy", password="froide")
        post = {"subject": "Another Third Test-Subject",
                "body": "This is another test body",
                "public_body": 'bs',
                "public": "on"}
        response = self.client.post(
                reverse('foirequest-submit_request'), post)
        self.assertEqual(response.status_code, 400)
        post['law'] = str(pb.default_law.pk)
        response = self.client.post(
                reverse('foirequest-submit_request'), post)
        self.assertEqual(response.status_code, 400)
        post['public_body'] = '9' * 10  # not that many in fixture
        response = self.client.post(
                reverse('foirequest-submit_request'), post)
        self.assertEqual(response.status_code, 400)
        post['public_body'] = str(pb.pk)
        post['law'] = '9' * 10
        response = self.client.post(
                reverse('foirequest-submit_request'), post)
        self.assertEqual(response.status_code, 400)
        post['law'] = str(pb.default_law.pk)
        response = self.client.post(
                reverse('foirequest-submit_request'), post)
        self.assertEqual(response.status_code, 302)
        req = FoiRequest.objects.get(title=post['subject'])
        self.assertEqual(req.public_body.pk, pb.pk)
        self.assertTrue(req.messages[0].sent)
        self.assertEqual(req.law, pb.default_law)

        messages = filter(
                lambda x: req.secret_address in x.extra_headers.get('Reply-To', ''),
                mail.outbox)
        self.assertEqual(len(messages), 1)
        message = messages[0]
        if settings.FROIDE_DRYRUN:
            self.assertEqual(message.to[0], "%s@%s" % (
                pb.email.replace("@", "+"), settings.FROIDE_DRYRUN_DOMAIN))
        else:
            self.assertEqual(message.to[0], pb.email)
        self.assertEqual(message.subject, req.title)

    def test_logged_in_request_no_public_body(self):
        self.client.login(username="dummy", password="froide")
        post = {"subject": "An Empty Public Body Request",
                "body": "This is another test body",
                "law": str(FoiLaw.get_default_law().id),
                "public_body": '',
                "public": "on"}
        response = self.client.post(
                reverse('foirequest-submit_request'), post)
        self.assertEqual(response.status_code, 302)
        req = FoiRequest.objects.get(title=post['subject'])
        response = self.client.get(req.get_absolute_url())
        self.assertEqual(response.status_code, 200)
        message = req.foimessage_set.all()[0]
        law = FoiLaw.get_default_law()
        self.assertIn(law.get_letter_start_text({}), message.plaintext)
        self.assertIn(law.get_letter_end_text({}), message.plaintext)

        # suggest public body
        other_req = FoiRequest.objects.filter(public_body__isnull=False)[0]
        pb = PublicBody.objects.all()[0]
        response = self.client.post(
                reverse('foirequest-suggest_public_body',
                kwargs={"slug": req.slug + "garbage"}),
                {"public_body": str(pb.pk)})
        self.assertEqual(response.status_code, 404)
        response = self.client.post(
                reverse('foirequest-suggest_public_body',
                kwargs={"slug": other_req.slug}),
                {"public_body": str(pb.pk)})
        self.assertEqual(response.status_code, 400)
        response = self.client.post(
                reverse('foirequest-suggest_public_body',
                kwargs={"slug": req.slug}),
                {})
        self.assertEqual(response.status_code, 400)
        response = self.client.post(
                reverse('foirequest-suggest_public_body',
                kwargs={"slug": req.slug}),
                {"public_body": "9" * 10})
        self.assertEqual(response.status_code, 400)
        self.client.logout()
        self.client.login(username="sw", password="froide")
        mail.outbox = []
        response = self.client.post(
                reverse('foirequest-suggest_public_body',
                kwargs={"slug": req.slug}),
                {"public_body": str(pb.pk),
                "reason": "A good reason"})
        self.assertEqual(response.status_code, 302)
        self.assertEqual([t.public_body for t in req.publicbodysuggestion_set.all()], [pb])
        self.assertEqual(len(mail.outbox), 1)
        self.assertEqual(mail.outbox[0].to[0], req.user.email)
        response = self.client.post(
                reverse('foirequest-suggest_public_body',
                kwargs={"slug": req.slug}),
                {"public_body": str(pb.pk),
                "reason": "A good reason"})
        self.assertEqual(response.status_code, 302)
        self.assertEqual([t.public_body for t in req.publicbodysuggestion_set.all()], [pb])
        self.assertEqual(len(mail.outbox), 1)

        # set public body
        response = self.client.post(
                reverse('foirequest-set_public_body',
                kwargs={"slug": req.slug + "garbage"}),
                {"suggestion": str(pb.pk)})
        self.assertEqual(response.status_code, 404)
        self.client.logout()
        self.client.login(username="dummy", password="froide")
        response = self.client.post(
                reverse('foirequest-set_public_body',
                kwargs={"slug": req.slug}),
                {})
        self.assertEqual(response.status_code, 302)
        req = FoiRequest.objects.get(title=post['subject'])
        self.assertIsNone(req.public_body)

        response = self.client.post(
                reverse('foirequest-set_public_body',
                kwargs={"slug": req.slug}),
                {"suggestion": "9" * 10})
        self.assertEqual(response.status_code, 400)
        self.client.logout()
        response = self.client.post(
                reverse('foirequest-set_public_body',
                kwargs={"slug": req.slug}),
                {"suggestion": str(pb.pk)})
        self.assertEqual(response.status_code, 403)
        self.client.login(username="dummy", password="froide")
        response = self.client.post(
                reverse('foirequest-set_public_body',
                kwargs={"slug": req.slug}),
                {"suggestion": str(pb.pk)})
        self.assertEqual(response.status_code, 302)
        req = FoiRequest.objects.get(title=post['subject'])
        message = req.foimessage_set.all()[0]
        self.assertIn(req.law.get_letter_start_text({}), message.plaintext)
        self.assertIn(req.law.get_letter_end_text({}), message.plaintext)

        self.assertEqual(req.public_body, pb)
        response = self.client.post(
                reverse('foirequest-set_public_body',
                kwargs={"slug": req.slug}),
                {"suggestion": str(pb.pk)})
        self.assertEqual(response.status_code, 400)

    def test_postal_reply(self):
        self.client.login(username='sw', password='froide')
        pb = PublicBody.objects.all()[0]
        post = {"subject": "Totally Random Request",
                "body": "This is another test body",
                "public_body": str(pb.pk),
                "law": str(pb.default_law.pk),
                "public": "on"}
        response = self.client.post(
                reverse('foirequest-submit_request'), post)
        self.assertEqual(response.status_code, 302)
        req = FoiRequest.objects.get(title=post['subject'])
        response = self.client.get(reverse("foirequest-show",
                kwargs={"slug": req.slug}))
        self.assertEqual(response.status_code, 200)
        # Date message back
        message = req.foimessage_set.all()[0]
        message.timestamp = datetime(2011, 1, 1, 0, 0, 0)
        message.save()

        path = os.path.join(settings.PROJECT_ROOT, "testdata", "test.pdf")
        file_size = os.path.getsize(path)
        f = file(path, "rb")
        post = {"date": "3000-01-01",  # far future
                "sender": "Some Sender",
                "subject": "",
                "text": "Some Text",
                "scan": ""}

        self.client.logout()
        response = self.client.post(reverse("foirequest-add_postal_reply",
                kwargs={"slug": req.slug}), post)
        self.assertEqual(response.status_code, 403)
        self.client.login(username="sw", password="froide")

        pb = req.public_body
        req.public_body = None
        req.save()
        response = self.client.post(reverse("foirequest-add_postal_reply",
                kwargs={"slug": req.slug}), post)
        self.assertEqual(response.status_code, 400)
        req.public_body = pb
        req.save()

        response = self.client.post(reverse("foirequest-add_postal_reply",
                kwargs={"slug": req.slug}), post)
        self.assertEqual(response.status_code, 400)
        post['date'] = "01/41garbl"
        response = self.client.post(reverse("foirequest-add_postal_reply",
                kwargs={"slug": req.slug}), post)
        self.assertEqual(response.status_code, 400)
        post['date'] = "2011-01-02"
        post['scan'] = f
        response = self.client.post(reverse("foirequest-add_postal_reply",
                kwargs={"slug": req.slug}), post)
        self.assertEqual(response.status_code, 302)
        f.close()
        message = req.foimessage_set.all()[1]
        attachment = message.foiattachment_set.all()[0]
        self.assertEqual(attachment.file.size, file_size)
        self.assertEqual(attachment.size, file_size)
        f = file(path, "rb")
        response = self.client.post(reverse('foirequest-add_postal_reply_attachment',
            kwargs={"slug": req.slug, "message_id": "9" * 5}),
            {"scan": f})
        f.close()
        self.assertEqual(response.status_code, 404)

        f = file(path, "rb")
        self.client.logout()
        response = self.client.post(reverse('foirequest-add_postal_reply_attachment',
            kwargs={"slug": req.slug, "message_id": message.pk}),
            {"scan": f})
        f.close()
        self.assertEqual(response.status_code, 403)

        f = file(path, "rb")
        self.client.login(username="dummy", password="froide")
        response = self.client.post(reverse('foirequest-add_postal_reply_attachment',
            kwargs={"slug": req.slug, "message_id": message.pk}),
            {"scan": f})
        f.close()
        self.assertEqual(response.status_code, 403)

        f = file(path, "rb")
        self.client.logout()
        self.client.login(username='sw', password='froide')
        message = req.foimessage_set.all()[0]
        response = self.client.post(reverse('foirequest-add_postal_reply_attachment',
            kwargs={"slug": req.slug, "message_id": message.pk}),
            {"scan": f})
        f.close()
        self.assertEqual(response.status_code, 400)

        message = req.foimessage_set.all()[1]
        response = self.client.post(reverse('foirequest-add_postal_reply_attachment',
            kwargs={"slug": req.slug, "message_id": message.pk}))
        self.assertEqual(response.status_code, 400)

        f = file(path, "rb")
        response = self.client.post(reverse('foirequest-add_postal_reply_attachment',
            kwargs={"slug": req.slug, "message_id": message.pk}),
            {"scan": f})
        f.close()
        self.assertEqual(response.status_code, 302)
        self.assertEqual(len(message.foiattachment_set.all()), 2)

    # def test_public_body_logged_in_public_request(self):
    #     ok = self.client.login(username='sw', password='froide')
    #     user = User.objects.get(username='sw')
    #     pb = PublicBody.objects.all()[0]
    #     post = {"subject": "Test-Subject", "body": "This is a test body",
    #             "public": "on",
    #             "law": pb.default_law.pk}
    #     response = self.client.post(reverse('foirequest-submit_request',
    #             kwargs={"public_body": pb.slug}), post)
    #     self.assertEqual(response.status_code, 302)

    def test_set_message_sender(self):
        from foirequest.forms import MessagePublicBodySenderForm
        mail.outbox = []
        self.client.login(username="dummy", password="froide")
        pb = PublicBody.objects.all()[0]
        post = {"subject": "A simple test request",
                "body": "This is another test body",
                "law": str(FoiLaw.get_default_law().id),
                "public_body": str(pb.id),
                "public": "on"}
        response = self.client.post(
                reverse('foirequest-submit_request'), post)
        self.assertEqual(response.status_code, 302)
        self.assertEqual(len(mail.outbox), 2)
        req = FoiRequest.objects.get(title=post['subject'])
        req.add_message_from_email({
            'msgobj': None,
            'date': (timezone.now() + timedelta(days=1), 0),
            'subject': u"Re: %s" % req.title,
            'body': u"""Message""",
            'html': None,
            'from': ("FoI Officer", "randomfoi@example.com"),
            'to': [(req.user.get_full_name(), req.secret_address)],
            'cc': [],
            'resent_to': [],
            'resent_cc': [],
            'attachments': []
        }, "FAKE_ORIGINAL")
        self.assertEqual(len(req.messages), 2)
        self.assertEqual(len(mail.outbox), 3)
        notification = mail.outbox[-1]
        match = re.search('https?://[^/]+(/.*?/%d/[^\s]+)' % req.user.pk,
                notification.body)
        self.assertIsNotNone(match)
        url = match.group(1)
        self.client.logout()
        response = self.client.get(reverse('account-show'))
        self.assertEqual(response.status_code, 302)
        response = self.client.get(url)
        self.assertEqual(response.status_code, 302)
        message = req.messages[1]
        self.assertIn(req.get_absolute_short_url(), response['Location'])
        response = self.client.get(reverse('account-show'))
        self.assertEqual(response.status_code, 200)
        form = MessagePublicBodySenderForm(message)
        post_var = form.add_prefix("sender")
        self.assertTrue(message.is_response)
        alternate_pb = PublicBody.objects.all()[1]
        response = self.client.post(
                reverse('foirequest-set_message_sender',
                kwargs={"slug": req.slug, "message_id": "9" * 8}),
                {post_var: alternate_pb.id})
        self.assertEqual(response.status_code, 404)
        self.assertNotEqual(message.sender_public_body, alternate_pb)

        self.client.logout()
        response = self.client.post(
                reverse('foirequest-set_message_sender',
                kwargs={"slug": req.slug, "message_id": str(message.pk)}),
                {post_var: alternate_pb.id})
        self.assertEqual(response.status_code, 403)
        self.assertNotEqual(message.sender_public_body, alternate_pb)

        self.client.login(username="sw", password="froide")
        response = self.client.post(
                reverse('foirequest-set_message_sender',
                kwargs={"slug": req.slug, "message_id": str(message.pk)}),
                {post_var: alternate_pb.id})
        self.assertEqual(response.status_code, 403)
        self.assertNotEqual(message.sender_public_body, alternate_pb)

        self.client.logout()
        self.client.login(username="dummy", password="froide")
        mes = req.messages[0]
        response = self.client.post(
                reverse('foirequest-set_message_sender',
                kwargs={"slug": req.slug, "message_id": str(mes.pk)}),
                {post_var: str(alternate_pb.id)})
        self.assertEqual(response.status_code, 400)
        self.assertNotEqual(message.sender_public_body, alternate_pb)

        response = self.client.post(
                reverse('foirequest-set_message_sender',
                kwargs={"slug": req.slug,
                    "message_id": message.pk}),
                {post_var: "9" * 5})
        self.assertEqual(response.status_code, 400)
        self.assertNotEqual(message.sender_public_body, alternate_pb)

        response = self.client.post(
                reverse('foirequest-set_message_sender',
                kwargs={"slug": req.slug,
                    "message_id": message.pk}),
                {post_var: str(alternate_pb.id)})
        self.assertEqual(response.status_code, 302)
        message = FoiMessage.objects.get(pk=message.pk)
        self.assertEqual(message.sender_public_body, alternate_pb)

    def test_mark_not_foi(self):
        req = FoiRequest.objects.all()[0]
        self.assertTrue(req.is_foi)
        response = self.client.post(reverse('foirequest-mark_not_foi',
                kwargs={"slug": req.slug + "-blub"}))
        self.assertEqual(response.status_code, 404)

        response = self.client.post(reverse('foirequest-mark_not_foi',
                kwargs={"slug": req.slug}))
        self.assertEqual(response.status_code, 403)

        self.client.login(username="dummy", password="froide")
        response = self.client.post(reverse('foirequest-mark_not_foi',
                kwargs={"slug": req.slug}))
        self.assertEqual(response.status_code, 403)

        req = FoiRequest.objects.get(pk=req.pk)
        self.assertTrue(req.is_foi)
        self.client.logout()
        self.client.login(username="sw", password="froide")
        response = self.client.post(reverse('foirequest-mark_not_foi',
                kwargs={"slug": req.slug}))
        self.assertEqual(response.status_code, 302)
        req = FoiRequest.objects.get(pk=req.pk)
        self.assertFalse(req.is_foi)

    def test_mark_checked(self):
        req = FoiRequest.objects.all()[0]
        req.checked = False
        req.save()
        self.assertFalse(req.checked)
        response = self.client.post(reverse('foirequest-mark_checked',
                kwargs={"slug": req.slug + "-blub"}))
        self.assertEqual(response.status_code, 404)

        response = self.client.post(reverse('foirequest-mark_checked',
                kwargs={"slug": req.slug}))
        self.assertEqual(response.status_code, 403)

        self.client.login(username="dummy", password="froide")
        response = self.client.post(reverse('foirequest-mark_checked',
                kwargs={"slug": req.slug}))
        self.assertEqual(response.status_code, 403)

        req = FoiRequest.objects.get(pk=req.pk)
        self.assertFalse(req.checked)
        self.client.logout()
        self.client.login(username="sw", password="froide")
        response = self.client.post(reverse('foirequest-mark_checked',
                kwargs={"slug": req.slug}))
        self.assertEqual(response.status_code, 302)
        req = FoiRequest.objects.get(pk=req.pk)
        self.assertTrue(req.checked)

    def test_escalation_message(self):
        req = FoiRequest.objects.all()[0]
        response = self.client.post(reverse('foirequest-escalation_message',
                kwargs={"slug": req.slug + 'blub'}))
        self.assertEqual(response.status_code, 404)
        response = self.client.post(reverse('foirequest-escalation_message',
                kwargs={"slug": req.slug}))
        self.assertEqual(response.status_code, 403)
        ok = self.client.login(username="dummy", password="froide")
        self.assertTrue(ok)
        response = self.client.post(reverse('foirequest-escalation_message',
                kwargs={"slug": req.slug}))
        self.assertEqual(response.status_code, 403)
        self.client.logout()
        self.client.login(username="sw", password="froide")
        response = self.client.post(reverse('foirequest-escalation_message',
                kwargs={"slug": req.slug}))
        self.assertEqual(response.status_code, 400)
        mail.outbox = []
        response = self.client.post(reverse('foirequest-escalation_message',
                kwargs={"slug": req.slug}), {
            'subject': 'My Escalation Subject',
            'message': 'My Escalation Message'
            })
        self.assertEqual(response.status_code, 302)
        self.assertIn(req.get_absolute_url(), response['Location'])
        self.assertEqual(req.law.mediator, req.messages[-1].recipient_public_body)
        self.assertEqual(len(mail.outbox), 2)

    def test_set_tags(self):
        req = FoiRequest.objects.all()[0]

        # Bad method
        response = self.client.get(reverse('foirequest-set_tags',
                kwargs={"slug": req.slug}))
        self.assertEqual(response.status_code, 405)

        # Bad slug
        response = self.client.post(reverse('foirequest-set_tags',
                kwargs={"slug": req.slug + 'blub'}))
        self.assertEqual(response.status_code, 404)

        # Not logged in
        self.client.logout()
        response = self.client.post(reverse('foirequest-set_tags',
                kwargs={"slug": req.slug}))
        self.assertEqual(response.status_code, 403)

        # Not staff
        self.client.login(username='dummy', password='froide')
        response = self.client.post(reverse('foirequest-set_tags',
                kwargs={"slug": req.slug}))
        self.assertEqual(response.status_code, 403)

        # Bad form
        self.client.logout()
        self.client.login(username='sw', password='froide')
        response = self.client.post(reverse('foirequest-set_tags',
                kwargs={"slug": req.slug}))
        self.assertEqual(response.status_code, 302)
        self.assertEqual(len(req.tags.all()), 0)

        response = self.client.post(reverse('foirequest-set_tags',
                kwargs={"slug": req.slug}),
                {'tags': 'SomeTag, "Another Tag", SomeTag'})
        self.assertEqual(response.status_code, 302)
        tags = req.tags.all()
        self.assertEqual(len(tags), 2)
        self.assertIn('SomeTag', [t.name for t in tags])
        self.assertIn('Another Tag', [t.name for t in tags])

    def test_set_resolution(self):
        req = FoiRequest.objects.all()[0]

        # Bad method
        response = self.client.get(reverse('foirequest-set_resolution',
                kwargs={"slug": req.slug}))
        self.assertEqual(response.status_code, 405)

        # Bad slug
        response = self.client.post(reverse('foirequest-set_resolution',
                kwargs={"slug": req.slug + 'blub'}))
        self.assertEqual(response.status_code, 404)

        # Not logged in
        self.client.logout()
        response = self.client.post(reverse('foirequest-set_resolution',
                kwargs={"slug": req.slug}))
        self.assertEqual(response.status_code, 403)

        # Not user of request
        self.client.login(username='dummy', password='froide')
        response = self.client.post(reverse('foirequest-set_resolution',
                kwargs={"slug": req.slug}))
        self.assertEqual(response.status_code, 403)

        # Request not final
        self.client.logout()
        self.client.login(username='sw', password='froide')
        req.status = 'awaiting_response'
        req.save()
        response = self.client.post(reverse('foirequest-set_resolution',
                kwargs={"slug": req.slug}))
        self.assertEqual(response.status_code, 400)

        # No resolution given
        req.status = 'successful'
        req.save()
        response = self.client.post(reverse('foirequest-set_resolution',
                kwargs={"slug": req.slug}))
        self.assertEqual(response.status_code, 400)

        res = "This is resolved"
        response = self.client.post(reverse('foirequest-set_resolution',
                kwargs={"slug": req.slug}), {"resolution": res})
        self.assertEqual(response.status_code, 302)
        req = FoiRequest.objects.get(id=req.id)
        self.assertEqual(req.resolution, res)

    def test_approve_attachment(self):
        req = FoiRequest.objects.all()[0]
        mes = req.messages[-1]
        att = factories.FoiAttachmentFactory.create(belongs_to=mes, approved=False)

        # Bad method
        response = self.client.get(reverse('foirequest-approve_attachment',
                kwargs={"slug": req.slug, "attachment": att.id}))
        self.assertEqual(response.status_code, 405)

        # Bad slug
        response = self.client.post(reverse('foirequest-approve_attachment',
                kwargs={"slug": req.slug + 'blub', "attachment": att.id}))
        self.assertEqual(response.status_code, 404)

        # Not logged in
        self.client.logout()
        response = self.client.post(reverse('foirequest-approve_attachment',
                kwargs={"slug": req.slug, "attachment": att.id}))
        self.assertEqual(response.status_code, 403)

        # Not user of request
        self.client.login(username='dummy', password='froide')
        response = self.client.post(reverse('foirequest-approve_attachment',
                kwargs={"slug": req.slug, "attachment": att.id}))
        self.assertEqual(response.status_code, 403)
        self.client.logout()

        self.client.login(username='sw', password='froide')
        response = self.client.post(reverse('foirequest-approve_attachment',
                kwargs={"slug": req.slug, "attachment": '9' * 8}))
        self.assertEqual(response.status_code, 404)

        user = User.objects.get(username='sw')
        user.is_staff = False
        user.save()

        self.client.login(username='sw', password='froide')
        response = self.client.post(reverse('foirequest-approve_attachment',
                kwargs={"slug": req.slug, "attachment": att.id}))
        self.assertEqual(response.status_code, 302)
        att = FoiAttachment.objects.get(id=att.id)
        self.assertTrue(att.approved)

        att.approved = False
        att.can_approve = False
        att.save()
        self.client.login(username='sw', password='froide')
        response = self.client.post(reverse('foirequest-approve_attachment',
                kwargs={"slug": req.slug, "attachment": att.id}))
        self.assertEqual(response.status_code, 403)
        att = FoiAttachment.objects.get(id=att.id)
        self.assertFalse(att.approved)
        self.assertFalse(att.can_approve)

        self.client.logout()
        self.client.login(username='dummy_staff', password='froide')
        response = self.client.post(reverse('foirequest-approve_attachment',
                kwargs={"slug": req.slug, "attachment": att.id}))
        self.assertEqual(response.status_code, 302)
        att = FoiAttachment.objects.get(id=att.id)
        self.assertTrue(att.approved)
        self.assertFalse(att.can_approve)

    def test_make_same_request(self):
        fake_mes = factories.FoiMessageFactory.create(not_publishable=True)
        req = FoiRequest.objects.all()[0]
        mes = req.messages[-1]

        # req doesn't exist
        response = self.client.post(reverse('foirequest-make_same_request',
                kwargs={"slug": req.slug + 'blub', "message_id": '9' * 4}))
        self.assertEqual(response.status_code, 404)

        # message doesn't exist
        response = self.client.post(reverse('foirequest-make_same_request',
                kwargs={"slug": req.slug, "message_id": '9' * 4}))
        self.assertEqual(response.status_code, 404)

        # message is publishable
        response = self.client.post(reverse('foirequest-make_same_request',
                kwargs={"slug": req.slug, "message_id": mes.id}))
        self.assertEqual(response.status_code, 400)

        # message does not belong to request
        response = self.client.post(reverse('foirequest-make_same_request',
                kwargs={"slug": req.slug, "message_id": fake_mes.id}))
        self.assertEqual(response.status_code, 400)

        # not loged in, no form
        mes.not_publishable = True
        mes.save()

        response = self.client.get(reverse('foirequest-show', kwargs={"slug": req.slug}))
        self.assertEqual(response.status_code, 200)

        response = self.client.post(reverse('foirequest-make_same_request',
                kwargs={"slug": req.slug, "message_id": mes.id}))
        self.assertEqual(response.status_code, 400)

        # user made original request
        self.client.login(username='sw', password='froide')
        response = self.client.post(reverse('foirequest-make_same_request',
                kwargs={"slug": req.slug, "message_id": mes.id}))
        self.assertEqual(response.status_code, 400)

        # make request
        mail.outbox = []
        self.client.logout()
        self.client.login(username='dummy', password='froide')
        response = self.client.post(reverse('foirequest-make_same_request',
                kwargs={"slug": req.slug, "message_id": mes.id}))
        self.assertEqual(response.status_code, 302)
        self.assertEqual(len(mail.outbox), 2)
        user = User.objects.get(username='dummy')
        same_req = FoiRequest.objects.get(same_as=req, user=user)
        self.assertIn(same_req.get_absolute_url(), response['Location'])

        response = self.client.post(reverse('foirequest-make_same_request',
                kwargs={"slug": req.slug, "message_id": mes.id}))
        self.assertEqual(response.status_code, 400)
        same_req = FoiRequest.objects.get(same_as=req, user=user)

        same_mes = factories.FoiMessageFactory.create(
            request=same_req, not_publishable=True)
        self.client.logout()
        self.client.login(username='sw', password='froide')
        response = self.client.post(reverse('foirequest-make_same_request',
                kwargs={"slug": same_req.slug, "message_id": same_mes.id}))
        self.assertEqual(response.status_code, 400)

        self.client.logout()
        mail.outbox = []
        post = {"first_name": "Bob",
                "last_name": "Bobbington",
                "address": "MyAddres 12\nB-Town",
                "user_email": "bob@example.com",
                "terms": "on"
        }
        response = self.client.post(reverse('foirequest-make_same_request',
                kwargs={"slug": same_req.slug, "message_id": same_mes.id}), post)
        self.assertEqual(response.status_code, 302)
        self.assertEqual(FoiRequest.objects.filter(same_as=req).count(), 2)
        same_req2 = FoiRequest.objects.get(same_as=req, user__email=post['user_email'])
        self.assertEqual(same_req2.status, "awaiting_user_confirmation")
        self.assertEqual(same_req2.visibility, 0)
        self.assertEqual(len(mail.outbox), 1)
        message = mail.outbox[0]
        self.assertEqual(message.to[0], post['user_email'])
        match = re.search('/(\d+)/%d/(\w+)/' % (same_req2.pk), message.body)
        self.assertIsNotNone(match)
        new_user = User.objects.get(id=int(match.group(1)))
        self.assertFalse(new_user.is_active)
        secret = match.group(2)
        response = self.client.get(reverse('account-confirm',
                kwargs={'user_id': new_user.pk,
                'secret': secret, 'request_id': same_req2.pk}))
        self.assertEqual(response.status_code, 302)
        new_user = User.objects.get(id=new_user.pk)
        self.assertTrue(new_user.is_active)
        same_req2 = FoiRequest.objects.get(pk=same_req2.pk)
        self.assertEqual(same_req2.status, "awaiting_response")
        self.assertEqual(same_req2.visibility, 2)
        self.assertEqual(len(mail.outbox), 3)<|MERGE_RESOLUTION|>--- conflicted
+++ resolved
@@ -9,11 +9,7 @@
 from django.contrib.auth.models import User
 from django.conf import settings
 from django.core import mail
-<<<<<<< HEAD
-from django.utils import translation
 from django.utils import timezone
-=======
->>>>>>> 9c85fdd1
 
 from foirequest.tests import factories
 from publicbody.models import PublicBody, FoiLaw
@@ -122,11 +118,7 @@
         new_foi_email = "foi@" + pb.email.split("@")[1]
         req.add_message_from_email({
             'msgobj': None,
-<<<<<<< HEAD
-            'date': (timezone.now() - timedelta(days=1),0),
-=======
-            'date': (datetime.now() - timedelta(days=1), 0),
->>>>>>> 9c85fdd1
+            'date': (timezone.now() - timedelta(days=1), 0),
             'subject': u"Re: %s" % req.title,
             'body': u"""Message""",
             'html': None,
