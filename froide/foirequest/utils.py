import json
import os
import re
from collections import Counter
from dataclasses import dataclass
from datetime import timedelta
from typing import Iterator, List, Optional, Tuple, Union

from django import forms
from django.conf import settings
from django.core.mail import mail_managers
from django.template.defaultfilters import slugify
from django.template.loader import render_to_string
from django.urls import reverse
from django.utils import timezone
from django.utils.crypto import get_random_string
from django.utils.translation import gettext_lazy as _

import icalendar
import pytz

from froide.helper.date_utils import format_seconds
from froide.helper.email_utils import delete_mails_by_recipient
from froide.helper.tasks import search_instance_save
from froide.helper.text_utils import (
    find_all_emails,
    redact_plaintext,
    redact_subject,
    redact_user_strings,
)
from froide.publicbody.models import PublicBody

MAX_ATTACHMENT_SIZE = settings.FROIDE_CONFIG["max_attachment_size"]
RECIPIENT_BLOCKLIST = settings.FROIDE_CONFIG.get("recipient_blocklist_regex", None)


def throttle(qs, throttle_config, date_param="first_message"):
    if throttle_config is None:
        return False

    # Return True if the next request would break any limit
    for count, seconds in throttle_config:
        f = {"%s__gte" % date_param: timezone.now() - timedelta(seconds=seconds)}
        if qs.filter(**f).count() + 1 > count:
            return (count, seconds)
    return False


def check_throttle(user, klass, extra_filters=None):
    if not user.is_authenticated or user.trusted():
        return

    queryset = klass._default_manager.all()
    throttle_config = klass.get_throttle_config()
    queryset, date_param = klass.objects.get_throttle_filter(
        queryset, user, extra_filters=extra_filters
    )
    throttle_kind = throttle(queryset, throttle_config, date_param=date_param)
    if not throttle_kind:
        return

    if settings.FROIDE_CONFIG.get("request_throttle_mail"):
        mail_managers(_("User exceeded request limit"), str(user.pk))
    return forms.ValidationError(
        klass.get_throttle_message(),
        params={"count": throttle_kind[0], "time": format_seconds(throttle_kind[1])},
        code="throttled",
    )


def get_foi_mail_domains() -> Union[List[str], Tuple[str]]:
    domains = settings.FOI_EMAIL_DOMAIN
    if not isinstance(domains, (list, tuple)):
        return [domains]
    return domains


def generate_secret_address(user, length=10):
    allowed_chars = "abcdefghkmnprstuvwxyz2345689"
    username = user.username.replace("_", ".")
    secret = get_random_string(length=length, allowed_chars=allowed_chars)
    template = getattr(settings, "FOI_EMAIL_TEMPLATE", None)

    FOI_EMAIL_DOMAIN = get_foi_mail_domains()[0]

    if template is not None and callable(template):
        return settings.FOI_EMAIL_TEMPLATE(username=username, secret=secret)
    elif template is not None:
        return settings.FOI_EMAIL_TEMPLATE.format(
            username=username, secret=secret, domain=FOI_EMAIL_DOMAIN
        )
    return "%s.%s@%s" % (username, secret, FOI_EMAIL_DOMAIN)


def construct_message_body(
    foirequest,
    text,
    send_address=True,
    attachment_names=None,
    attachment_missing=None,
    template="foirequest/emails/mail_with_userinfo.txt",
):
    return render_to_string(
        template,
        {
            "request": foirequest,
            "body": text,
            "attachment_names": attachment_names,
            "attachment_missing": attachment_missing,
            "send_address": send_address,
        },
    )


def build_secret_url_regexes(url_name):
    obj_id = "0"
    code = "deadbeef"
    url = reverse(url_name, kwargs={"obj_id": obj_id, "code": code})
    url = url.replace(obj_id, r"(\d+)")
    url = url.replace(code, r"[0-9a-f]+")
    # cut of trailing slash to extend match
    url = url[:-1]
    return re.compile(url)


SECRET_URL_NAMES = [
    "foirequest-auth",
    "foirequest-longerauth",
    "foirequest-publicbody_upload",
]
SECRET_URL_REPLACEMENTS = {}


def get_secret_url_replacements():
    if SECRET_URL_REPLACEMENTS:
        return SECRET_URL_REPLACEMENTS

    url_regexes = [build_secret_url_regexes(url_name) for url_name in SECRET_URL_NAMES]
    replacement_url = reverse("foirequest-shortlink", kwargs={"obj_id": "0"})
    replacement_url = replacement_url.replace("0", r"\1")

    replacements = {key: replacement_url for key in url_regexes}
    SECRET_URL_REPLACEMENTS.update(replacements)
    return SECRET_URL_REPLACEMENTS


def short_request_url(name, foirequest, message=None):
    params = {"slug": foirequest.slug}
    if message:
        params["message_id"] = message.id
    url_path = reverse(name, kwargs=params)
    fr_path = foirequest.get_absolute_url()
    url_path = re.sub("^{}".format(fr_path), "/", url_path)

    return reverse(
        "foirequest-shortlink_url",
        kwargs={"obj_id": foirequest.pk, "url_path": url_path},
    )


def redact_plaintext_with_request(
    plaintext, foirequest, redact_greeting=False, redact_closing=False
):
    replacements = get_secret_url_replacements()
    user_replacements = foirequest.user.get_redactions()
    return redact_plaintext(
        plaintext,
        redact_greeting=redact_greeting,
        redact_closing=redact_closing,
        user_replacements=user_replacements,
        replacements=replacements,
    )


def construct_initial_message_body(
    foirequest,
    text="",
    foilaw=None,
    full_text=False,
    send_address=True,
    template="foirequest/emails/mail_with_userinfo.txt",
):
    if full_text:
        body = "{body}\n{name}".format(body=text, name=foirequest.user.get_full_name())
    else:
        letter_start, letter_end = "", ""
        if foilaw:
            letter_start = foilaw.letter_start
            letter_end = foilaw.letter_end
        body = ("{letter_start}\n\n{body}\n\n{letter_end}\n\n{name}").format(
            letter_start=letter_start,
            body=text,
            letter_end=letter_end,
            name=foirequest.user.get_full_name(),
        )

    return render_to_string(
        template,
        {
            "request": foirequest,
            "body": body,
            "send_address": send_address,
        },
    )


def strip_subdomains(domain):
    return ".".join(domain.split(".")[-2:])


def get_host(email):
    if email and "@" in email:
        return email.rsplit("@", 1)[1].lower()
    return None


def get_domain(email):
    host = get_host(email)
    if host is None:
        return None
    return strip_subdomains(host)


def make_unique_filename(name, existing_names):
    name = os.path.basename(name).rsplit(".", 1)
    name = ".".join([slugify(n) for n in name])

    name_counter = Counter(existing_names)
    index = 0
    while name_counter[name] > 1:
        index += 1
        path, ext = os.path.splitext(name)
        name = "%s_%d%s" % (path, index, ext)
    return name


<<<<<<< HEAD
def compare_publicbody_email(email, pb_info_list, transform=None):
    if transform is None:

        def transform(x):
            x.lower()

=======
def compare_publicbody_email(email, pb_info_list, transform=str.lower):
>>>>>>> 8eb596d1
    email = transform(email)

    for pb_info in pb_info_list:
        if pb_info.publicbody and transform(pb_info.email) == email:
            return pb_info.publicbody


def get_publicbody_for_email(
    email: str, foirequest, include_deferred=False
) -> Optional[PublicBody]:
    if not email:
        return None

    pb_info_list = list(get_emails_from_request(foirequest))

    # Compare email direct
    pb = compare_publicbody_email(email, pb_info_list)
    if pb is not None:
        return pb

    # Compare email full host
    pb = compare_publicbody_email(email, pb_info_list, transform=get_host)
    if pb is not None:
        return pb

    # Compare email domain without subdomains
    pb = compare_publicbody_email(email, pb_info_list, transform=get_domain)
    if pb is not None:
        return pb

    # Search in all PublicBodies
    email_host = get_host(email)
    if email_host is None:
        return None
    pbs = PublicBody.objects.filter(email__endswith=email_host)
    if len(pbs) == 1:
        return pbs[0]
    elif foirequest.public_body in pbs:
        # likely the request's public body
        return foirequest.public_body

    if include_deferred:
        from .models import DeferredMessage

        pb = DeferredMessage.objects.get_publicbody_for_email(email)
        if pb is not None:
            return pb

    return None


def send_request_user_email(
    mail_intent,
    foirequest,
    subject=None,
    context=None,
    add_idmark=True,
    priority=True,
    start_thread=False,
    **kwargs
):
    if not foirequest.user:
        return
    if subject and add_idmark:
        subject = "{} [#{}]".format(subject, foirequest.pk)

    context.update({"user": foirequest.user})
    headers = {}
    domain = settings.SITE_URL.split("/")[-1]
    thread_id = "<foirequest/{id}@{domain}>".format(id=foirequest.id, domain=domain)
    if start_thread:
        headers["Message-ID"] = thread_id
    else:
        headers["References"] = thread_id
        headers["In-Reply-To"] = thread_id

    headers["List-ID"] = "foirequest/{id} <{id}.foirequest.{domain}>".format(
        id=foirequest.id, domain=domain
    )
    headers["List-Archive"] = foirequest.get_absolute_domain_short_url()

    mail_intent.send(
        user=foirequest.user,
        subject=subject,
        context=context,
        priority=priority,
        headers=headers,
        **kwargs
    )


@dataclass
class PublicBodyEmailInfo:
    email: str
    name: str
    publicbody: Optional[PublicBody] = None
    label: Optional[str] = None

    def get_label(self):
        return self.label if self.label is not None else self.name


def get_info_for_email(foirequest, email):
    email = email.lower()
    for email_info in get_emails_from_request(foirequest):
        if email == email_info.email.lower():
            return email_info
    return PublicBodyEmailInfo(email="", name="")


def get_emails_from_request(
    foirequest, include_mediator=True
) -> Iterator[PublicBodyEmailInfo]:
    already = set()

    if foirequest.public_body:
        pb = foirequest.public_body
        if pb.email:
            email = foirequest.public_body.email
            yield PublicBodyEmailInfo(
                email=email,
                name=foirequest.public_body.name,
                label=_("Default address of {publicbody}").format(
                    publicbody=foirequest.public_body.name
                ),
                publicbody=foirequest.public_body,
            )
            already.add(email.lower())
        if pb.alternative_emails:
            for law_type, email in pb.alternative_emails.items():
                if email.lower() in already:
                    continue
                yield PublicBodyEmailInfo(
                    email=email,
                    name=foirequest.public_body.name,
                    label=_("Default {law_type} address of {publicbody}").format(
                        law_type=law_type, publicbody=foirequest.public_body.name
                    ),
                    publicbody=foirequest.public_body,
                )
                already.add(email.lower())

        if include_mediator:
            mediator = pb.get_mediator()
            if mediator:
                yield PublicBodyEmailInfo(
                    email=mediator.email,
                    name=mediator.name,
                    label=_("{publicbody} (mediator)").format(publicbody=mediator.name),
                    publicbody=mediator,
                )

    messages = foirequest.response_messages()
    for message in reversed(messages):
        email = message.sender_email
        if not email and message.sender_public_body:
            email = message.sender_public_body.email

        if email and email.lower() not in already:
            yield PublicBodyEmailInfo(
                email=email,
                name=message.sender_name,
                publicbody=message.sender_public_body,
            )
            already.add(email.lower())

        if message.email_headers:
            for email in get_emails_from_message_headers(message.email_headers):
                if email.lower() not in already:
                    yield PublicBodyEmailInfo(
                        email=email,
                        name="",
                        publicbody=message.sender_public_body,
                    )
                    already.add(email.lower())

    domains = tuple(get_foi_mail_domains())

    for message in reversed(messages):
        for email in find_all_emails(message.plaintext):
            if email.endswith(domains):
                continue
            email = email.lower()
            if email not in already:
                pass
                # FIXME: Try getting pb without recursive call
                yield PublicBodyEmailInfo(email=email, name=email, publicbody=None)
                already.add(email.lower())

    if foirequest.public_body.parent and foirequest.public_body.parent.email:
        email = foirequest.public_body.parent.email.lower()
        if email not in already:
            yield PublicBodyEmailInfo(
                email=email,
                name=foirequest.public_body.parent.name,
                publicbody=foirequest.public_body.parent,
            )
        already.add(email)


def get_emails_from_message_headers(email_headers):
    fields = ("to", "cc", "resent-to", "resent-cc")
    for field in fields:
        for addr in email_headers.get(field, []):
            email = addr[1]
            if email:
                yield email


def possible_reply_addresses(foirequest):
    FOI_MAIL_DOMAIN = get_foi_mail_domains()[0]
    options = []
    for email_info in get_emails_from_request(foirequest, include_mediator=False):
        # Don't reply to our own addesses
        if email_info.email.endswith("@{}".format(FOI_MAIL_DOMAIN)):
            continue
        if RECIPIENT_BLOCKLIST and RECIPIENT_BLOCKLIST.match(email_info.email):
            continue
        if "@" not in email_info.email:
            continue
        label = email_info.get_label()
        if email_info.email not in label:
            if not label:
                label = email_info.email
            else:
                label = "{} ({})".format(label, email_info.email)
        options.append((email_info.email, label))
    return options


class MailAttachmentSizeChecker:
    def __init__(self, generator, max_size=MAX_ATTACHMENT_SIZE):
        self.generator = generator
        self.max_size = max_size

    def __iter__(self):
        sum_bytes = 0
        self.non_send_files = []
        self.send_files = []
        for name, filebytes, mimetype in self.generator:
            sum_bytes += len(filebytes)
            if sum_bytes > self.max_size:
                self.non_send_files.append(name)
            else:
                self.send_files.append(name)
                yield name, filebytes, mimetype


def merge_user(sender, old_user=None, new_user=None, **kwargs):
    from froide.account.utils import move_ownership

    from .models import (
        FoiEvent,
        FoiMessage,
        FoiProject,
        FoiRequest,
        PublicBodySuggestion,
        RequestDraft,
    )

    mapping = [
        (FoiRequest, "user", None),
        (PublicBodySuggestion, "user", None),
        (FoiMessage, "sender_user", None),
        (FoiEvent, "user", None),
        (FoiProject, "user", None),
        (RequestDraft, "user", None),
    ]
    for model, attr, dupe in mapping:
        move_ownership(model, attr, old_user, new_user, dupe=dupe)
    update_foirequest_index(FoiRequest.objects.filter(user=new_user))


def cancel_user(sender, user=None, **kwargs):
    from .models import FoiRequest, RequestDraft

    if user is None:
        return

    user_foirequests = FoiRequest.objects.filter(user=user)
    delete_foirequest_emails_from_imap(user_foirequests)

    FoiRequest.objects.delete_private_requests(user)
    RequestDraft.objects.filter(user=user).delete()

    permanently_anonymize_requests(user_foirequests.select_related("user"))


def delete_foirequest_emails_from_imap(user_foirequests) -> int:
    from .foi_mail import get_foi_mail_client

    with get_foi_mail_client() as mailbox:
        message_count = 0
        for foirequest in user_foirequests:
            parts = foirequest.secret_address.split("@")
            # Sanity check recipient address
            assert len(parts) == 2
            assert len(parts[0]) > 5
            assert parts[1] in get_foi_mail_domains()
            message_count += delete_mails_by_recipient(
                mailbox, foirequest.secret_address, expunge=True
            )
    return message_count


def make_account_private(sender, user=None, **kwargs):
    foirequests = user.foirequest_set.all()
    rerun_message_redaction(foirequests)


def rerun_message_redaction(foirequests):
    for foirequest in foirequests:
        user = foirequest.user
        user_replacements = user.get_redactions()
        for message in foirequest.messages:
            message.subject_redacted = redact_subject(
                message.subject, user_replacements
            )
            message.plaintext_redacted = redact_plaintext(
                message.plaintext,
                redact_closing=message.is_response,
                redact_greeting=not message.is_response,
                user_replacements=user_replacements,
            )
            message.clear_render_cache()
            message.save()


def permanently_anonymize_requests(foirequests):
    from .models import FoiAttachment

    replacements = {
        "name": str(_("<information-removed>")),
        "email": str(_("<information-removed>")),
        "address": str(_("<information-removed>")),
    }
    original_private = True
    if foirequests:
        original_private = foirequests[0].user.private
    for foirequest in foirequests:
        foirequest.closed = True
        # Cut off name part of secret address
        foirequest.secret_address = "~" + ".".join(
            foirequest.secret_address.split(".")[2:]
        )
        foirequest.save()
        user = foirequest.user
        user_replacements = user.get_redactions(replacements)
        user.private = True
        for message in foirequest.messages:

            message.plaintext_redacted = redact_user_strings(
                message.plaintext_redacted,
                user_replacements=user_replacements,
            )
            message.plaintext = redact_user_strings(
                message.plaintext,
                user_replacements=user_replacements,
            )
            message.clear_render_cache()
            message.html = ""
            if message.is_response:
                # This may occasionally delete real sender name
                # when user was only in CC
                message.recipient = ""
                message.recipient_email = ""
            else:
                message.sender_name = ""

            message.save()

        # Delete original attachments, if they have a redacted version
        atts = FoiAttachment.objects.filter(
            approved=False,
            can_approve=False,
            belongs_to__request=foirequest,
            redacted__isnull=False,
            is_redacted=False,
        )
        for att in atts:
            att.remove_file_and_delete()

        if not original_private:
            # Set other attachments to non-approved, if user was not private
            FoiAttachment.objects.filter(belongs_to__request=foirequest).update(
                approved=False
            )
    update_foirequest_index(foirequests)


def add_ical_events(foirequest, cal):
    event_timezone = pytz.timezone(settings.TIME_ZONE)

    def tz(x):
        return x.astimezone(event_timezone)

    uid = "event-%s-{pk}@{domain}".format(
        pk=foirequest.id, domain=settings.SITE_URL.split("/")[-1]
    )

    title = "{} [#{}]".format(foirequest.title, foirequest.pk)
    url = settings.SITE_URL + foirequest.get_absolute_url()

    event = icalendar.Event()
    event.add("uid", uid % "request")
    event.add("dtstamp", tz(timezone.now()))
    event.add("dtstart", tz(foirequest.first_message))
    event.add("url", url)
    event.add("summary", title)
    event.add("description", foirequest.description)
    cal.add_component(event)

    if foirequest.due_date:
        event = icalendar.Event()
        event.add("uid", uid % "duedate")
        event.add("dtstamp", tz(timezone.now()))
        event.add("dtstart", tz(foirequest.due_date).date())
        event.add("url", url)
        event.add("summary", _("Due date: %s") % title)
        event.add("description", foirequest.description)
        cal.add_component(event)

    if foirequest.status == "awaiting_response" and (
        foirequest.resolution
        in (foirequest.RESOLUTION.PARTIALLY_SUCCESSFUL, foirequest.RESOLUTION.REFUSED)
    ):

        responses = foirequest.response_messages()
        if responses:
            appeal_deadline = foirequest.law.calculate_due_date(
                date=responses[-1].timestamp
            )
            event = icalendar.Event()
            event.add("uid", uid % "appeal_deadline")
            event.add("dtstamp", tz(timezone.now()))
            event.add("dtstart", tz(appeal_deadline).date())
            event.add("url", url)
            event.add("summary", _("Appeal deadline: %s") % title)
            event.add("description", foirequest.description)
            alarm = icalendar.Alarm()
            alarm.add("trigger", icalendar.prop.vDuration(-timedelta(days=1)))
            alarm.add("action", "DISPLAY")
            alarm.add("description", _("Appeal deadline: %s") % title)
            event.add_component(alarm)
            cal.add_component(event)


def export_user_data(user):
    from froide.helper.api_utils import get_fake_api_context

    from .api_views import (
        FoiAttachmentSerializer,
        FoiMessageSerializer,
        FoiRequestListSerializer,
    )
    from .models import FoiAttachment, FoiProject

    ctx = get_fake_api_context()
    foirequests = user.foirequest_set.all().iterator()

    for foirequest in foirequests:
        data = FoiRequestListSerializer(foirequest, context=ctx).data
        data["secret_address"] = foirequest.secret_address
        yield (
            "requests/%s/request.json" % foirequest.id,
            json.dumps(data).encode("utf-8"),
        )

        messages = foirequest.get_messages(with_tags=True)
        for message in messages:
            data = FoiMessageSerializer(message, context=ctx).data
            yield (
                "requests/%s/%s/message.json" % (foirequest.id, message.id),
                json.dumps(data).encode("utf-8"),
            )

        all_attachments = FoiAttachment.objects.select_related("redacted").filter(
            belongs_to__request=foirequest
        )
        if all_attachments:
            yield (
                "requests/%s/%s/attachments.json" % (foirequest.id, message.id),
                json.dumps(
                    [
                        FoiAttachmentSerializer(att, context=ctx).data
                        for att in all_attachments
                    ]
                ).encode("utf-8"),
            )
        for attachment in all_attachments:
            try:
                yield (
                    "requests/%s/%s/%s" % (foirequest.id, message.id, attachment.name),
                    attachment.get_bytes(),
                )
            except IOError:
                pass

    drafts = user.requestdraft_set.all()
    if drafts:
        yield (
            "drafts.json",
            json.dumps(
                [
                    {
                        "create_date": d.create_date.isoformat(),
                        "save_date": d.save_date.isoformat(),
                        "publicbodies": [p.id for p in d.publicbodies.all()],
                        "subject": d.subject,
                        "body": d.body,
                        "full_text": d.full_text,
                        "public": d.public,
                        "reference": d.reference,
                        "law_type": d.law_type,
                        "flags": d.flags,
                        "request": d.request_id,
                        "project": d.project_id,
                    }
                    for d in drafts
                ]
            ).encode("utf-8"),
        )
    suggestions = user.publicbodysuggestion_set.all()
    if suggestions:
        yield (
            "publicbody_suggestions.json",
            json.dumps(
                [
                    {
                        "timestamp": s.timestamp.isoformat(),
                        "publicbody": s.public_body_id,
                        "request": s.request_id,
                        "reasons": s.reason,
                    }
                    for s in suggestions
                ]
            ).encode("utf-8"),
        )

    events = user.foievent_set.all()
    if events:
        yield (
            "events.json",
            json.dumps(
                [
                    {
                        "timestamp": (e.timestamp.isoformat() if e.timestamp else None),
                        "publicbody": e.public_body_id,
                        "request": e.request_id,
                        "event_name": e.event_name,
                        "public": e.public,
                        "context": e.context,
                    }
                    for e in events
                ]
            ).encode("utf-8"),
        )

    projects = FoiProject.objects.get_for_user(user)
    if projects:
        yield (
            "projects.json",
            json.dumps(
                [
                    {
                        "title": p.title,
                        "slug": p.slug,
                        "description": p.description,
                        "status": p.status,
                        "created": p.created.isoformat() if p.created else None,
                        "last_update": p.last_update.isoformat()
                        if p.last_update
                        else None,
                        "public": p.public,
                        "team_id": p.team_id,
                        "request_count": p.request_count,
                        "request_ids": [x.id for x in p.foirequest_set.all()],
                        "reference": p.reference,
                        "publicbodies": [x.id for x in p.publicbodies.all()],
                        "site_id": p.site_id,
                    }
                    for p in projects
                ]
            ).encode("utf-8"),
        )


def update_foirequest_index(queryset):
    for foirequest_id in queryset.values_list("id", flat=True):
        search_instance_save.delay("foirequest.foirequest", foirequest_id)


def select_foirequest_template(foirequest, base_template: str):
    path, name = base_template.rsplit("/", 1)
    templates = []
    if foirequest.law and foirequest.law.law_type:
        templates.append("/".join((path, foirequest.law.law_type.lower(), name)))

    templates.append(base_template)
    return templates<|MERGE_RESOLUTION|>--- conflicted
+++ resolved
@@ -234,16 +234,7 @@
     return name
 
 
-<<<<<<< HEAD
-def compare_publicbody_email(email, pb_info_list, transform=None):
-    if transform is None:
-
-        def transform(x):
-            x.lower()
-
-=======
 def compare_publicbody_email(email, pb_info_list, transform=str.lower):
->>>>>>> 8eb596d1
     email = transform(email)
 
     for pb_info in pb_info_list:
