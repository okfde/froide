import datetime

from django.utils import simplejson as json
from django.shortcuts import render, get_object_or_404
from django.views.decorators.http import require_POST
from django.utils.translation import ugettext as _
from django.http import HttpResponseRedirect, Http404, HttpResponse
from django.template.defaultfilters import slugify
from django.contrib import messages
from django.contrib.auth.models import User

from haystack.query import SearchQuerySet
from taggit.models import Tag

from account.forms import NewUserForm
from account.models import AccountManager
from publicbody.forms import PublicBodyForm
from publicbody.models import PublicBody, PublicBodyTopic, FoiLaw, Jurisdiction
from frontpage.models import FeaturedRequest

from foirequest.forms import RequestForm, ConcreteLawForm, TagFoiRequestForm
from foirequest.models import FoiRequest, FoiMessage, FoiEvent, FoiAttachment
from foirequest.forms import (SendMessageForm, FoiRequestStatusForm,
        MakePublicBodySuggestionForm, PostalReplyForm, PostalAttachmentForm,
        MessagePublicBodySenderForm, EscalationMessageForm)
from froide.helper.utils import render_400, render_403
from helper.cache import cache_anonymous_page


@cache_anonymous_page(15 * 60)
def index(request):
    successful_foi_requests = FoiRequest.published.successful()[:8]
    unsuccessful_foi_requests = FoiRequest.published.unsuccessful()[:8]
    featured = FeaturedRequest.objects.getFeatured()
    return render(request, 'index.html',
            {'featured': featured,
            'successful_foi_requests': successful_foi_requests,
            'unsuccessful_foi_requests': unsuccessful_foi_requests,
            'foicount': FoiRequest.published.count(),
            'pbcount': PublicBody.objects.get_list().count()
        })


def dashboard(request):
    if not request.user.is_staff:
        return render_403(request)
    context = {}
    user = {}
    for u in User.objects.filter(date_joined__gte=datetime.datetime(2011, 7, 30)):
        d = u.date_joined.date().isoformat()
        user.setdefault(d, 0)
        user[d] += 1
    context['user'] = sorted([{'date': k, 'num': v, 'symbol': 'user'} for k, v in user.items()], key=lambda x: x['date'])
    total = 0
    for user in context['user']:
        total += user['num']
        user['total'] = total
    foirequest = {}
    for u in FoiRequest.objects.filter(first_message__gte=datetime.datetime(2011, 7, 30)):
        d = u.first_message.date().isoformat()
        foirequest.setdefault(d, 0)
        foirequest[d] += 1
    context['foirequest'] = sorted([{'date': k, 'num': v, 'symbol': 'user'} for k, v in foirequest.items()], key=lambda x: x['date'])
    total = 0
    for req in context['foirequest']:
        total += req['num']
        req['total'] = total
    return render(request, 'foirequest/dashboard.html', {'data': json.dumps(context)})


def list_requests(request, status=None, topic=None, tag=None, jurisdiction=None):
    context = {
        'filtered': True
    }
    topic_list = PublicBodyTopic.objects.get_list()
    if status is not None:
        status = FoiRequest.STATUS_URLS_DICT[status]
        foi_requests = FoiRequest.published.for_list_view().filter(status=status)
        context.update({
            'status': FoiRequest.get_readable_status(status),
            'status_description': FoiRequest.get_status_description(status)
        })
    elif topic is not None:
        topic = get_object_or_404(PublicBodyTopic, slug=topic)
        foi_requests = FoiRequest.published.for_list_view().filter(public_body__topic=topic)
        context.update({
            'topic': topic,
            })
    elif tag is not None:
        tag_object = get_object_or_404(Tag, slug=tag)
        foi_requests = FoiRequest.published.for_list_view().filter(tags=tag_object)
        context.update({
            'tag': tag_object
        })
    else:
        foi_requests = FoiRequest.published.for_list_view()
        context['filtered'] = False

    if jurisdiction is not None:
        jurisdiction_object = get_object_or_404(Jurisdiction, slug=jurisdiction)
        foi_requests = foi_requests.filter(jurisdiction=jurisdiction_object)
        context.update({
            'jurisdiction': jurisdiction_object
        })
    else:
        context['jurisdiction_list'] = Jurisdiction.objects.get_visible()

    context.update({
        'page_title': _("FoI Requests"),
        'count': foi_requests.count(),
        'object_list': foi_requests,
        'status_list': [(x[0],
            FoiRequest.get_readable_status(x[1]), x[1]) for x in FoiRequest.STATUS_URLS],
        'topic_list': topic_list
    })

    return render(request, 'foirequest/list.html', context)


def list_requests_not_foi(request):
    context = {}
    context.update({
        'page_title': _("Non-FoI Requests"),
        'not_foi': True,
        'count': FoiRequest.published_not_foi.for_list_view().count(),
        'object_list': FoiRequest.published_not_foi.for_list_view(),
        'status_list': [(x[0],
            FoiRequest.get_readable_status(x[1]), x[1]) for x in FoiRequest.STATUS_URLS],
        'topic_list': PublicBodyTopic.objects.get_list()
    })
    return render(request, 'foirequest/list.html', context)


def shortlink(request, obj_id):
    foirequest = get_object_or_404(FoiRequest, pk=obj_id)
    if foirequest.is_visible(request.user):
        return HttpResponseRedirect(foirequest.get_absolute_url())
    else:
        return render_403(request)


def auth(request, obj_id, code):
    foirequest = get_object_or_404(FoiRequest, pk=obj_id)
    if foirequest.is_visible(request.user):
        return HttpResponseRedirect(foirequest.get_absolute_url())
    if foirequest.check_auth_code(code):
        request.session['pb_auth'] = code
        return HttpResponseRedirect(foirequest.get_absolute_url())
    else:
        return render_403(request)


def show(request, slug, template_name="foirequest/show.html",
            context=None, status=200):
    try:
        obj = FoiRequest.objects.select_related("public_body",
                "user", "user__profile", "law", "law__combined").get(slug=slug)
    except FoiRequest.DoesNotExist:
        raise Http404
    if not obj.is_visible(request.user, pb_auth=request.session.get('pb_auth')):
        return render_403(request)
    all_attachments = FoiAttachment.objects.filter(belongs_to__request=obj).all()
    for message in obj.messages:
        message.request = obj
        message.all_attachments = filter(lambda x: x.belongs_to_id == message.id,
                all_attachments)

    events = FoiEvent.objects.filter(request=obj).select_related(
            "user", "user__profile", "request",
            "public_body").order_by("timestamp")
    event_count = len(events)
    last_index = event_count
    for message in reversed(obj.messages):
        message.events = [ev for ev in events[:last_index]
                if ev.timestamp >= message.timestamp]
        last_index = last_index - len(message.events)

    if context is None:
        context = {}
    context.update({"object": obj})
    return render(request, template_name, context, status=status)


def search_similar(request):
    query = request.GET.get("q", None)
    result = []
    if query:
        sqs = SearchQuerySet().models(FoiRequest)
        for q in query.split():
            sqs = sqs.filter_or(content=sqs.query.clean(q))
        result = list(sqs)[:5]
        result = [{"title": x.title, "id": x.pk, "public_body_name": x.public_body_name, "description": x.description,
            "url": x.url, "score": x.score} for x in result]
    return HttpResponse(json.dumps(result), content_type="application/json")


def search(request):
    query = request.GET.get("q", "")
    foirequests = []
    publicbodies = []
    for result in SearchQuerySet().auto_query(query):
        if result.model_name == "publicbody":
            publicbodies.append(result)
        else:
            foirequests.append(result)
    context = {
            "foirequests": foirequests,
            "publicbodies": publicbodies,
            "query": query
            }
    return render(request, "search/search.html", context)
<<<<<<< HEAD
=======

>>>>>>> e2bea854

def make_request(request, public_body=None):
    public_body_form = None
    if public_body is not None:
        public_body = get_object_or_404(PublicBody,
                slug=public_body)
        if not public_body.email:
            raise Http404
        all_laws = FoiLaw.objects.filter(jurisdiction=public_body.jurisdiction)
    else:
        all_laws = FoiLaw.objects.all()
        public_body_form = PublicBodyForm()
    initial = {
        "subject": request.GET.get("subject", ""),
        "body": request.GET.get("body", "")
    }
    initial['jurisdiction'] = request.GET.get("jurisdiction", None)
    rq_form = RequestForm(all_laws, FoiLaw.get_default_law(public_body),
            True, initial=initial)
    topic = request.GET.get("topic", "")
    user_form = None
    if not request.user.is_authenticated():
        user_form = NewUserForm()
    return render(request, 'foirequest/request.html',
            {"public_body": public_body,
            "public_body_form": public_body_form,
            "request_form": rq_form,
            "user_form": user_form,
            "topic": topic})


@require_POST
def submit_request(request, public_body=None):
    error = False
    foilaw = None
    if public_body is not None:
        public_body = get_object_or_404(PublicBody,
                slug=public_body)
        all_laws = FoiLaw.objects.filter(jurisdiction=public_body.jurisdiction)
    else:
        all_laws = FoiLaw.objects.all()
    context = {"public_body": public_body}

<<<<<<< HEAD
    all_laws = FoiLaw.objects.all()
    request_form = RequestForm(all_laws, FoiLaw.get_default_law(),
=======
    request_form = RequestForm(all_laws, FoiLaw.get_default_law(public_body),
>>>>>>> e2bea854
            True, request.POST)
    context['request_form'] = request_form
    context['public_body_form'] = PublicBodyForm()
    if public_body is None and \
                request.POST.get('public_body') == "new":
            pb_form = PublicBodyForm(request.POST)
            context["public_body_form"] = pb_form
            if pb_form.is_valid():
                data = pb_form.cleaned_data
                data['confirmed'] = False
                public_body = PublicBody(**data)
            else:
                error = True

    if not request_form.is_valid():
        error = True
    else:
        if public_body is None and \
                request_form.cleaned_data['public_body'] != '' and \
                request_form.cleaned_data['public_body'] != 'new':
            public_body = request_form.public_body_object

    context['user_form'] = None
    user = None
    if not request.user.is_authenticated():
        user_form = NewUserForm(request.POST)
        context['user_form'] = user_form
        if not user_form.is_valid():
            error = True
    else:
        user = request.user

    if not error:
        password = None
        if user is None:
            user, password = AccountManager.create_user(**user_form.cleaned_data)
        sent_to_pb = 1
        if public_body is not None and public_body.pk is None:
            public_body._created_by = user
            public_body.save()
            sent_to_pb = 2
        elif public_body is None:
            sent_to_pb = 0

        if foilaw is None:
            foilaw = request_form.foi_law

        foi_request = FoiRequest.from_request_form(user, public_body,
                foilaw, form_data=request_form.cleaned_data, post_data=request.POST)
        if user.is_active:
            if sent_to_pb == 0:
                messages.add_message(request, messages.INFO,
                    _('Others can now suggest the Public Bodies for your request.'))
            elif sent_to_pb == 2:
                messages.add_message(request, messages.INFO,
                    _('Your request will be sent as soon as the newly created Public Body was confirmed by an administrator.'))

            else:
                messages.add_message(request, messages.INFO,
                    _('Your request has been sent.'))
            return HttpResponseRedirect(foi_request.get_absolute_url())
        else:
            AccountManager(user).send_confirmation_mail(request_id=foi_request.pk,
                    password=password)
            messages.add_message(request, messages.INFO,
                    _('Please check your inbox for mail from us to confirm your mail address.'))
            # user cannot access the request yet!
            return HttpResponseRedirect("/")
    messages.add_message(request, messages.ERROR,
        _('There were errors in your form submission. Please review and submit again.'))
    return render(request, 'foirequest/request.html', context, status=400)


@require_POST
def set_public_body(request, slug):
    foirequest = get_object_or_404(FoiRequest, slug=slug)
    if not request.user.is_authenticated() or request.user != foirequest.user:
        return render_403(request)
    try:
        public_body_pk = int(request.POST.get('suggestion', ''))
    except ValueError:
        messages.add_message(request, messages.ERROR,
            _('Missing or invalid input!'))
        return HttpResponseRedirect(foirequest.get_absolute_url())
    try:
        public_body = PublicBody.objects.get(pk=public_body_pk)
    except PublicBody.DoesNotExist:
        messages.add_message(request, messages.ERROR,
            _('Missing or invalid input!'))
        return render_400(request)
    if not foirequest.needs_public_body():
        messages.add_message(request, messages.ERROR,
            _("This request doesn't need a Public Body!"))
        return render_400(request)
    # FIXME: make foilaw dynamic
    foilaw = public_body.default_law
    foirequest.set_public_body(public_body, foilaw)
    messages.add_message(request, messages.SUCCESS,
            _("Request was sent to: %(name)s.") % {"name": public_body.name})
    return HttpResponseRedirect(foirequest.get_absolute_url())


@require_POST
def suggest_public_body(request, slug):
    foirequest = get_object_or_404(FoiRequest, slug=slug)
    if not foirequest.needs_public_body():
        return render_400(request)
    form = MakePublicBodySuggestionForm(request.POST)
    if form.is_valid():
        # FIXME: make foilaw dynamic
        # foilaw = public_body.default_law
        public_body = form.public_body_object
        user = None
        if request.user.is_authenticated():
            user = request.user
        response = foirequest.suggest_public_body(public_body,
                form.cleaned_data['reason'], user)
        if response:
            messages.add_message(request, messages.SUCCESS,
                _('Your Public Body suggestion has been added.'))
        else:
            messages.add_message(request, messages.WARNING,
                _('This Public Body has already been suggested.'))
        return HttpResponseRedirect(foirequest.get_absolute_url())
    messages.add_message(request, messages.ERROR,
            _("You need to specify a Public Body!"))
    return render_400(request)


@require_POST
def set_status(request, slug):
    foirequest = get_object_or_404(FoiRequest, slug=slug)
    if not request.user.is_authenticated() or request.user != foirequest.user:
        return render_403(request)
    if not foirequest.message_needs_status():
        return render_400(request)
    form = FoiRequestStatusForm(foirequest, request.POST)
    if form.is_valid():
        foirequest.set_status(form)
        messages.add_message(request, messages.SUCCESS,
                _('Status of request has been updated.'))
    else:
        messages.add_message(request, messages.ERROR,
        _('Invalid value for form submission!'))
        return show(request, slug, context={"status_form": form}, status=400)
    return HttpResponseRedirect(foirequest.get_absolute_url())


@require_POST
def send_message(request, slug):
    foirequest = get_object_or_404(FoiRequest, slug=slug)
    if not request.user.is_authenticated():
        return render_403(request)
    if request.user != foirequest.user:
        return render_403(request)
    form = SendMessageForm(foirequest, request.POST)
    if form.is_valid():
        form.save(request.user)
        messages.add_message(request, messages.SUCCESS,
                _('Your Message has been sent.'))
        return HttpResponseRedirect(foirequest.get_absolute_url())
    else:
        return show(request, slug, context={"send_message_form": form}, status=400)


@require_POST
def escalation_message(request, slug):
    foirequest = get_object_or_404(FoiRequest, slug=slug)
    if not request.user.is_authenticated():
        return render_403(request)
    if request.user != foirequest.user:
        return render_403(request)
    form = EscalationMessageForm(foirequest, request.POST)
    if form.is_valid():
        form.save()
        messages.add_message(request, messages.SUCCESS,
                _('Your Escalation Message has been sent.'))
        return HttpResponseRedirect(foirequest.get_absolute_url())
    else:
        return show(request, slug, context={"escalation_form": form}, status=400)


@require_POST
def make_public(request, slug):
    foirequest = get_object_or_404(FoiRequest, slug=slug)
    if not request.user.is_authenticated() or request.user != foirequest.user:
        return render_403(request)
    foirequest.make_public()
    return HttpResponseRedirect(foirequest.get_absolute_url())


@require_POST
def set_law(request, slug):
    foirequest = get_object_or_404(FoiRequest, slug=slug)
    if not request.user.is_authenticated() or request.user != foirequest.user:
        return render_403(request)
    if not foirequest.response_messages():
        return render_400(request)
    if not foirequest.law.meta:
        return render_400(request)
    form = ConcreteLawForm(foirequest, request.POST)
    if form.is_valid():
        form.save()
        messages.add_message(request, messages.SUCCESS,
                _('A concrete law has been set for this request.'))
    return HttpResponseRedirect(foirequest.get_absolute_url())


@require_POST
def set_tags(request, slug):
    foirequest = get_object_or_404(FoiRequest, slug=slug)
    if not request.user.is_authenticated() or not request.user.is_staff:
        return render_403(request)
    form = TagFoiRequestForm(foirequest, request.POST)
    if form.is_valid():
        form.save()
        messages.add_message(request, messages.SUCCESS,
                _('Tags have been set for this request'))
    return HttpResponseRedirect(foirequest.get_absolute_url())


@require_POST
def set_resolution(request, slug):
    foirequest = get_object_or_404(FoiRequest, slug=slug)
    if not request.user.is_authenticated() or request.user != foirequest.user:
        return render_403(request)
    if not foirequest.status_is_final():
        return render_400(request)
    resolution = request.POST.get('resolution', None)
    if resolution is None:
        return render_400(request)
    foirequest.resolution = resolution
    foirequest.save()
    messages.add_message(request, messages.SUCCESS,
                _('The resolution summary has been saved.'))
    return HttpResponseRedirect(foirequest.get_absolute_url())


@require_POST
def add_postal_reply(request, slug):
    foirequest = get_object_or_404(FoiRequest, slug=slug)
    if not request.user.is_authenticated() or request.user != foirequest.user:
        return render_403(request)
    if not foirequest.public_body:
        return render_400(request)
    form = PostalReplyForm(request.POST, request.FILES)
    if form.is_valid():
        message = FoiMessage(request=foirequest,
                is_response=True,
                is_postal=True,
                sender_name=form.cleaned_data['sender'],
                sender_public_body=foirequest.public_body)
        #TODO: Check if timezone support is correct
        message.timestamp = datetime.datetime.combine(form.cleaned_data['date'], datetime.time())
        message.subject = form.cleaned_data.get('subject', '')
        message.plaintext = ""
        if form.cleaned_data.get('text'):
            message.plaintext = form.cleaned_data.get('text')
        message.not_publishable = form.cleaned_data['not_publishable']
        message.save()
        foirequest.status = 'awaiting_classification'
        foirequest.save()
        foirequest.add_postal_reply.send(sender=foirequest)

        if form.cleaned_data.get('scan'):
            scan = request.FILES['scan']
            scan_name = scan.name.rsplit(".", 1)
            scan_name = ".".join([slugify(n) for n in scan_name])
            att = FoiAttachment(belongs_to=message,
                    name=scan_name,
                    size=scan.size,
                    filetype=scan.content_type)
            att.file.save(scan_name, scan)
            att.approved = True
            att.save()
        messages.add_message(request, messages.SUCCESS,
                _('A postal reply was successfully added!'))
        return HttpResponseRedirect(message.get_absolute_url())
    messages.add_message(request, messages.ERROR,
            _('There were errors with your form submission!'))
    return show(request, slug, context={"postal_reply_form": form}, status=400)


@require_POST
def add_postal_reply_attachment(request, slug, message_id):
    foirequest = get_object_or_404(FoiRequest, slug=slug)
    try:
        message = FoiMessage.objects.get(request=foirequest, pk=int(message_id))
    except (ValueError, FoiMessage.DoesNotExist):
        raise Http404
    if not request.user.is_authenticated():
        return render_403(request)
    if request.user != foirequest.user:
        return render_403(request)
    if not message.is_postal:
        return render_400(request)
    form = PostalAttachmentForm(request.POST, request.FILES)
    if form.is_valid():
        scan = request.FILES['scan']
        scan_name = scan.name.rsplit(".", 1)
        scan_name = ".".join([slugify(n) for n in scan_name])
        att = FoiAttachment(belongs_to=message,
                name=scan_name,
                size=scan.size,
                filetype=scan.content_type)
        att.file.save(scan_name, scan)
        att.approved = True
        att.save()
        messages.add_message(request, messages.SUCCESS,
                _('Your document was attached to the message.'))
        return HttpResponseRedirect(message.get_absolute_url())
    messages.add_message(request, messages.ERROR,
            form._errors['scan'][0])
    return render_400(request)


@require_POST
def set_message_sender(request, slug, message_id):
    foirequest = get_object_or_404(FoiRequest, slug=slug)
    try:
        message = FoiMessage.objects.get(request=foirequest,
                pk=int(message_id))
    except (ValueError, FoiMessage.DoesNotExist):
        raise Http404
    if not request.user.is_authenticated():
        return render_403(request)
    if request.user != foirequest.user:
        return render_403(request)
    if not message.is_response:
        return render_400(request)
    form = MessagePublicBodySenderForm(message, request.POST)
    if form.is_valid():
        form.save()
        return HttpResponseRedirect(message.get_absolute_url())
    messages.add_message(request, messages.ERROR,
            form._errors['sender'][0])
    return render_400(request)


@require_POST
def mark_not_foi(request, slug):
    foirequest = get_object_or_404(FoiRequest, slug=slug)
    if not request.user.is_authenticated():
        return render_403(request)
    if not request.user.is_staff:
        return render_403(request)
    foirequest.is_foi = False
    foirequest.save()
    messages.add_message(request, messages.SUCCESS,
            _('Request marked as not a FoI request.'))
    return HttpResponseRedirect(foirequest.get_absolute_url())


@require_POST
def mark_checked(request, slug):
    foirequest = get_object_or_404(FoiRequest, slug=slug)
    if not request.user.is_authenticated():
        return render_403(request)
    if not request.user.is_staff:
        return render_403(request)
    foirequest.checked = True
    foirequest.save()
    messages.add_message(request, messages.SUCCESS,
            _('Request marked as checked.'))
    return HttpResponseRedirect(foirequest.get_absolute_url())


@require_POST
def approve_attachment(request, slug, attachment):
    foirequest = get_object_or_404(FoiRequest, slug=slug)
    if not request.user.is_authenticated():
        return render_403(request)
    if not request.user.is_staff and foirequest.user != request.user:
        return render_403(request)
    att = get_object_or_404(FoiAttachment, id=int(attachment))
    att.approved = True
    att.save()
    messages.add_message(request, messages.SUCCESS,
            _('Attachment approved.'))
    return HttpResponseRedirect(att.get_absolute_url())


def list_unchecked(request):
    if not request.user.is_staff:
        return render_403(request)
    foirequests = FoiRequest.published.filter(checked=False).order_by('-id')
    attachments = FoiAttachment.objects.filter(approved=False).order_by('-id')
    return render(request, 'foirequest/list_unchecked.html', {
        'foirequests': foirequests,
        'attachments': attachments
    })


@require_POST
def make_same_request(request, slug, message_id):
    foirequest = get_object_or_404(FoiRequest, slug=slug)
    message = get_object_or_404(FoiMessage, id=int(message_id))
    if not request.user.is_authenticated():
        return render_403(request)
    if not foirequest == message.request:
        return render_400(request)
    if not message.not_publishable:
        return render_400(request)
    if foirequest.same_as is not None:
        foirequest = foirequest.same_as
    same_requests = FoiRequest.objects.filter(user=request.user, same_as=foirequest).count()
    if same_requests:
        messages.add_message(request, messages.ERROR,
            _("You already made an identical request"))
        return render_400(request)
    body = u"%s\n\n%s" % (foirequest.description,
            _('Please see this request on FragDenStaat.de where you granted access to this information: %(url)s') % {'url': foirequest.get_absolute_domain_short_url()})
    fr = FoiRequest.from_request_form(
        request.user, foirequest.public_body,
        foirequest.law,
        form_data=dict(
            subject=foirequest.title,
            body=body,
            public=foirequest.public
        ))  # Don't pass post_data, get default letter of law
    fr.same_as = foirequest
    fr.save()
    messages.add_message(request, messages.SUCCESS,
            _('You successfully requested this document! Your request is displayed below.'))
    return HttpResponseRedirect(fr.get_absolute_url())<|MERGE_RESOLUTION|>--- conflicted
+++ resolved
@@ -209,10 +209,7 @@
             "query": query
             }
     return render(request, "search/search.html", context)
-<<<<<<< HEAD
-=======
-
->>>>>>> e2bea854
+
 
 def make_request(request, public_body=None):
     public_body_form = None
@@ -256,12 +253,7 @@
         all_laws = FoiLaw.objects.all()
     context = {"public_body": public_body}
 
-<<<<<<< HEAD
-    all_laws = FoiLaw.objects.all()
     request_form = RequestForm(all_laws, FoiLaw.get_default_law(),
-=======
-    request_form = RequestForm(all_laws, FoiLaw.get_default_law(public_body),
->>>>>>> e2bea854
             True, request.POST)
     context['request_form'] = request_form
     context['public_body_form'] = PublicBodyForm()
