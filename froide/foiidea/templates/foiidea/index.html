--- conflicted
+++ resolved
@@ -2,17 +2,12 @@
 {% load i18n %}
 
 {% block body %}
-<<<<<<< HEAD
 
-<h2>{% trans "Read the news and make requests!" %}</h2>
-=======
-{% autopaginate object_list %}
 <div class="row">
   <div class="col-lg-10">
     <h2>{% trans "Read the news and make requests!" %}</h2>
   </div>
 </div>
->>>>>>> f73a3b46
 
 <div class="row">
 	<div class="col-lg-10">
