import re
from datetime import datetime, timedelta
from unittest import mock
from urllib.parse import urlencode

<<<<<<< HEAD
from django.test import TestCase
=======
from django.conf import settings
>>>>>>> 79a3b5d6
from django.contrib.admin.sites import AdminSite
from django.contrib.auth import get_user_model
from django.contrib.messages.storage import default_storage
from django.core import mail
from django.http import HttpResponse
from django.test import TestCase
from django.test.client import RequestFactory
from django.test.utils import override_settings
from django.urls import reverse
from django.utils import timezone
from django.utils.html import escape

from oauth2_provider.models import get_access_token_model, get_application_model

from froide.foirequest.models import FoiMessage, FoiRequest
from froide.foirequest.tests import factories
from froide.publicbody.models import PublicBody

from .admin import UserAdmin
from .models import AccountBlocklist
<<<<<<< HEAD
from django.http.response import HttpResponse
=======
from .services import AccountService
from .utils import merge_accounts
>>>>>>> 79a3b5d6

User = get_user_model()
Application = get_application_model()
AccessToken = get_access_token_model()

SPAM_ENABLED_CONFIG = dict(settings.FROIDE_CONFIG)
SPAM_ENABLED_CONFIG["spam_protection"] = True


class AccountTest(TestCase):
    def setUp(self) -> None:
        factories.make_world()

    def assertForbidden(self, response: HttpResponse) -> None:
        self.assertEqual(response.status_code, 302)
        self.assertIn(reverse("account-login"), response["Location"])
        self.assertIn("?next=", response["Location"])

    def test_account_page(self) -> None:
        ok = self.client.login(email="info@fragdenstaat.de", password="wrong")
        self.assertFalse(ok)
        ok = self.client.login(email="info@fragdenstaat.de", password="froide")
        self.assertTrue(ok)
        response = self.client.get(reverse("account-requests"))
        self.assertEqual(response.status_code, 200)

    def test_account_drafts(self) -> None:
        response = self.client.get(reverse("account-drafts"))
        self.assertEqual(response.status_code, 302)
        ok = self.client.login(email="info@fragdenstaat.de", password="froide")
        self.assertTrue(ok)

        user = User.objects.get(email="info@fragdenstaat.de")
        draft = factories.RequestDraftFactory.create(user=user)

        response = self.client.get(reverse("account-drafts"))
        self.assertEqual(response.status_code, 200)
        self.assertContains(response, draft.subject)
        self.assertContains(response, escape(draft.get_absolute_url()))

    def test_account_following(self) -> None:
        response = self.client.get(reverse("account-following"))
        self.assertEqual(response.status_code, 302)
        ok = self.client.login(email="info@fragdenstaat.de", password="froide")
        self.assertTrue(ok)

        response = self.client.get(reverse("account-following"))
        self.assertEqual(response.status_code, 200)

    def test_login_page(self) -> None:
        self.client.logout()
        response = self.client.get(reverse("account-requests"))
        self.assertEqual(response.status_code, 302)
        self.client.get(reverse("account-login"))
        response = self.client.post(
            reverse("account-login"),
            {"email": "doesnt@exist.com", "password": "foobar"},
        )
        self.assertEqual(response.status_code, 400)
        response = self.client.post(
            reverse("account-login"),
            {"email": "info@fragdenstaat.de", "password": "dummy"},
        )
        self.assertEqual(response.status_code, 400)
        response = self.client.post(
            reverse("account-login"),
            {"email": "info@fragdenstaat.de", "password": "froide"},
        )
        self.assertEqual(response.status_code, 302)
        response = self.client.get(reverse("account-requests"))
        self.assertEqual(response.status_code, 200)
        response = self.client.post(
            reverse("account-login"),
            {"email": "info@fragdenstaat.de", "password": "froide"},
        )
        # already logged in, login again gives 302
        self.assertEqual(response.status_code, 302)
        self.assertIn(reverse("account-show"), response.url)
        # logout only via POST
        response = self.client.get(reverse("account-logout"))
        self.assertEqual(response.status_code, 405)
        response = self.client.post(reverse("account-logout"))
        self.assertEqual(response.status_code, 302)

        user = User.objects.get(email="info@fragdenstaat.de")
        user.is_active = False
        user.save()
        self.client.logout()
        response = self.client.post(
            reverse("account-login"),
            {"email": "info@fragdenstaat.de", "password": "froide"},
        )
        # inactive users can't login via password
        self.assertEqual(response.status_code, 400)
        response = self.client.get(reverse("account-requests"))
        self.assertEqual(response.status_code, 302)

    def test_signup(self) -> None:
        froide_config = settings.FROIDE_CONFIG
        mail.outbox = []
        post = {
            "first_name": "Horst",
            "last_name": "Porst",
            "terms": "on",
            "user_email": "horst.porst",
            "time": (datetime.utcnow() - timedelta(seconds=30)).timestamp(),
        }
        self.client.login(email="info@fragdenstaat.de", password="froide")
        response = self.client.post(reverse("account-signup"), post)
        self.assertTrue(response.status_code, 302)
        self.assertTrue(response.url, "/")

        self.assertEqual(len(mail.outbox), 0)
        self.client.logout()
        response = self.client.post(reverse("account-signup"), post)
        self.assertEqual(response.status_code, 200)
        post["user_email"] = "horst.porst@example.com"
        post["address"] = "MyOwnPrivateStree 5\n31415 Pi-Ville"

        with self.settings(FROIDE_CONFIG=froide_config):
            response = self.client.post(reverse("account-signup"), post)

        self.assertEqual(response.status_code, 302)
        new_account_url = reverse("account-new")
        self.assertIn(new_account_url, response.url)

        user = User.objects.get(email=post["user_email"])
        self.assertEqual(user.first_name, post["first_name"])
        self.assertEqual(user.last_name, post["last_name"])
        self.assertEqual(user.address, post["address"])
        self.assertEqual(mail.outbox[0].to[0], post["user_email"])

        # sign up with email that is not confirmed
        response = self.client.post(reverse("account-signup"), post)
        self.assertTrue(response.status_code, 200)

        # sign up with email that is confirmed
        message = mail.outbox[0]
        match = re.search(r"/%d/(\w+)/" % user.pk, message.body)
        response = self.client.get(
            reverse(
                "account-confirm", kwargs={"user_id": user.pk, "secret": match.group(1)}
            )
        )
        self.assertEqual(response.status_code, 302)
        self.client.logout()
        user = User.objects.get(id=user.pk)
        self.assertTrue(user.is_active)
        response = self.client.post(reverse("account-signup"), post)
        self.assertTrue(response.status_code, 200)

    def test_overlong_name_signup(self) -> None:
        post = {
            "first_name": "Horst" * 6 + "a",
            "last_name": "Porst" * 6,
            "terms": "on",
            "user_email": "horst.porst@example.com",
            "address": "MyOwnPrivateStree 5\n31415 Pi-Ville",
            "time": (datetime.utcnow() - timedelta(seconds=30)).timestamp(),
        }
        self.client.logout()
        response = self.client.post(reverse("account-signup"), post)
        self.assertEqual(response.status_code, 200)
        post["first_name"] = post["first_name"][:-1]
        response = self.client.post(reverse("account-signup"), post)
        self.assertEqual(response.status_code, 302)

    @override_settings(FROIDE_CONFIG=SPAM_ENABLED_CONFIG)
    def test_signup_too_fast(self) -> None:
        post = {
            "first_name": "Horst",
            "last_name": "Porst",
            "terms": "on",
            "user_email": "horst.porst@example.com",
            "address": "MyOwnPrivateStree 5\n31415 Pi-Ville",
            # Signup in less than 5 seconds
            "time": (datetime.utcnow() - timedelta(seconds=3)).timestamp(),
        }
        self.client.logout()
        response = self.client.post(reverse("account-signup"), post)
        self.assertEqual(response.status_code, 200)

    def test_signup_same_name(self) -> None:
        self.client.logout()
        post = {
            "first_name": "Horst",
            "last_name": "Porst",
            "terms": "on",
            "user_email": "horst.porst@example.com",
            "address": "MyOwnPrivateStree 5\n31415 Pi-Ville",
            "time": (datetime.utcnow() - timedelta(seconds=30)).timestamp(),
        }
        response = self.client.post(reverse("account-signup"), post)
        self.assertEqual(response.status_code, 302)
        post["user_email"] = "horst.porst2@example.com"
        response = self.client.post(reverse("account-signup"), post)
        self.assertEqual(response.status_code, 302)
        user = User.objects.get(email="horst.porst2@example.com")
        self.assertEqual(user.username, "h.porst_1")

    def test_confirmation_process(self) -> None:
        self.client.logout()
        user, user_created = AccountService.create_user(
            first_name="Stefan",
            last_name="Wehrmeyer",
            user_email="sw@example.com",
            address="SomeRandomAddress\n11234 Bern",
            private=True,
        )
        AccountService(user).send_confirmation_mail()
        self.assertEqual(len(mail.outbox), 1)
        message = mail.outbox[0]
        match = re.search(r"/%d/(\w+)/" % user.pk, message.body)
        response = self.client.get(
            reverse(
                "account-confirm", kwargs={"user_id": user.pk, "secret": match.group(1)}
            )
        )
        self.assertEqual(response.status_code, 302)
        self.assertIn(reverse("account-show"), response.url)
        response = self.client.get(response.url)
        self.assertEqual(response.status_code, 200)
        response = self.client.get(reverse("account-requests"))
        self.assertEqual(response.status_code, 200)
        response = self.client.get(
            reverse("account-confirm", kwargs={"user_id": user.pk, "secret": "a" * 32})
        )
        self.assertEqual(response.status_code, 302)
        self.client.logout()
        response = self.client.get(
            reverse(
                "account-confirm", kwargs={"user_id": user.pk, "secret": match.group(1)}
            )
        )
        # user is already active, link does not exist
        self.assertEqual(response.status_code, 302)
        self.assertRedirects(response, reverse("account-login"))
        # deactivate user
        user = User.objects.get(pk=user.pk)
        user.is_active = False
        # set last_login back artificially so it's not the same
        # as in secret link
        user.last_login = user.last_login - timedelta(seconds=10)
        user.save()
        response = self.client.get(
            reverse(
                "account-confirm", kwargs={"user_id": user.pk, "secret": match.group(1)}
            )
        )
        # user is inactive, but link was already used
        self.assertEqual(response.status_code, 302)
        self.assertIn(reverse("account-login"), response.url)

    def test_next_link_login(self) -> None:
        mes = FoiMessage.objects.all()[0]
        url = mes.get_absolute_url()
        enc_url = url.replace("#", "%23")  # FIXME: fake uri encode
        response = self.client.get(reverse("account-login") + "?next=%s" % enc_url)
        # occurences in hidden inputs of login, signup and forgotten password
        self.assertTrue(response.content.decode("utf-8").count(url), 3)
        response = self.client.post(
            reverse("account-login"),
            {"email": "info@fragdenstaat.de", "next": url, "password": "froide"},
        )
        self.assertEqual(response.status_code, 302)
        self.assertTrue(response.url.endswith(url))

    def test_next_link_signup(self) -> None:
        self.client.logout()
        mail.outbox = []
        mes = FoiMessage.objects.all()[0]
        url = mes.get_absolute_url()
        post = {
            "first_name": "Horst",
            "last_name": "Porst",
            "terms": "on",
            "user_email": "horst.porst@example.com",
            "address": "MyOwnPrivateStree 5\n31415 Pi-Ville",
            "next": url,
            "time": (datetime.utcnow() - timedelta(seconds=30)).timestamp(),
        }
        response = self.client.post(reverse("account-signup"), post)
        self.assertEqual(response.status_code, 302)
        new_account_url = reverse("account-new")
        self.assertIn(new_account_url, response.url)

        user = User.objects.get(email=post["user_email"])
        message = mail.outbox[0]
        match = re.search(r"/%d/(\w+)/" % user.pk, message.body)
        response = self.client.get(
            reverse(
                "account-confirm", kwargs={"user_id": user.pk, "secret": match.group(1)}
            )
        )
        self.assertEqual(response.status_code, 302)
        self.assertTrue(response.url.endswith(url))

    def test_change_password(self) -> None:
        response = self.client.get(reverse("account-change_password"))
        self.assertEqual(response.status_code, 405)
        data = {"new_password1": "froide1froide2", "new_password2": "froide1froide3"}
        response = self.client.post(reverse("account-change_password"), data)
        self.assertEqual(response.status_code, 302)
        self.assertForbidden(response)
        ok = self.client.login(email="info@fragdenstaat.de", password="froide")
        response = self.client.post(reverse("account-change_password"), data)
        self.assertEqual(response.status_code, 400)
        data["new_password2"] = "froide1froide2"
        response = self.client.post(reverse("account-change_password"), data)
        self.assertEqual(response.status_code, 302)
        self.client.logout()
        ok = self.client.login(email="info@fragdenstaat.de", password="froide")
        self.assertFalse(ok)
        ok = self.client.login(
            email="info@fragdenstaat.de", password=data["new_password2"]
        )
        self.assertTrue(ok)

    def test_send_reset_password_link(self) -> None:
        mail.outbox = []
        response = self.client.get(reverse("account-send_reset_password_link"))
        self.assertEqual(response.status_code, 405)
        ok = self.client.login(email="info@fragdenstaat.de", password="froide")
        data = {"pwreset-email": "unknown@example.com"}
        response = self.client.post(reverse("account-send_reset_password_link"))
        self.assertEqual(response.status_code, 302)
        self.assertEqual(len(mail.outbox), 0)
        self.client.logout()
        response = self.client.post(reverse("account-send_reset_password_link"), data)
        self.assertEqual(response.status_code, 302)
        self.assertEqual(len(mail.outbox), 0)
        data["pwreset-email"] = "info@fragdenstaat.de"
        response = self.client.post(reverse("account-send_reset_password_link"), data)
        self.assertEqual(response.status_code, 302)
        message = mail.outbox[0]
        match = re.search(r"/account/reset/([^/]+)/([^/]+)/", message.body)
        uidb64 = match.group(1)
        token = match.group(2)
        response = self.client.get(
            reverse(
                "account-password_reset_confirm",
                kwargs={"uidb64": uidb64, "token": "2y1-d0b8c8b186fdc63ccc6"},
            )
        )
        self.assertEqual(response.status_code, 200)
        self.assertFalse(response.context["validlink"])
        response = self.client.get(
            reverse(
                "account-password_reset_confirm",
                kwargs={"uidb64": uidb64, "token": token},
            ),
            follow=True,
        )
        self.assertEqual(response.status_code, 200)
        self.assertTrue(response.context["validlink"])
        data = {"new_password1": "froide4froide5", "new_password2": "froide4froide5"}
        response = self.client.post(response.wsgi_request.path, data)
        self.assertEqual(response.status_code, 302)
        # we are already logged in after redirect
        response = self.client.get(reverse("account-requests"))
        self.assertEqual(response.status_code, 200)
        self.client.logout()
        ok = self.client.login(email="info@fragdenstaat.de", password="froide4froide5")
        self.assertTrue(ok)

    def test_next_password_reset(self) -> None:
        mail.outbox = []
        mes = FoiMessage.objects.all()[0]
        url = mes.get_absolute_url()
        data = {"pwreset-email": "info@fragdenstaat.de", "next": url}
        response = self.client.post(reverse("account-send_reset_password_link"), data)
        self.assertEqual(response.status_code, 302)
        self.assertTrue(response.url.endswith(url))
        message = mail.outbox[0]
        match = re.search(r"/account/reset/([^/]+)/([^/]+)/", message.body)
        uidb64 = match.group(1)
        token = match.group(2)
        response = self.client.get(
            reverse(
                "account-password_reset_confirm",
                kwargs={"uidb64": uidb64, "token": token},
            ),
            follow=True,
        )
        self.assertEqual(response.status_code, 200)
        data = {"new_password1": "froide4froide5", "new_password2": "froide4froide5"}
        response = self.client.post(response.wsgi_request.path, data)
        self.assertEqual(response.status_code, 302)
        self.assertTrue(response.url.endswith(url))

    def test_private_name(self) -> None:
        user = User.objects.get(username="dummy")
        user.private = True
        user.save()
        self.client.login(email="dummy@example.org", password="froide")
        pb = PublicBody.objects.all()[0]
        post = {
            "subject": "Request - Private name",
            "body": "This is a test body",
            "public": "on",
            "publicbody": pb.pk,
            "law": pb.default_law.pk,
        }
        response = self.client.post(
            reverse("foirequest-make_request", kwargs={"publicbody_slug": pb.slug}),
            post,
        )
        self.assertEqual(response.status_code, 302)
        req = FoiRequest.objects.filter(user=user, public_body=pb).order_by("-id")[0]
        self.client.logout()  # log out to remove Account link
        response = self.client.get(
            reverse("foirequest-show", kwargs={"slug": req.slug})
        )
        self.assertEqual(response.status_code, 200)
        self.assertNotIn(user.get_full_name().encode("utf-8"), response.content)
        self.assertNotIn(user.last_name.encode("utf-8"), response.content)
        self.assertEqual("", user.get_absolute_url())

    def test_change_user(self) -> None:
        data = {}
        response = self.client.post(reverse("account-change_user"), data)
        self.assertEqual(response.status_code, 302)
        self.assertForbidden(response)

        ok = self.client.login(email="info@fragdenstaat.de", password="froide")
        self.assertTrue(ok)
        response = self.client.post(reverse("account-change_user"), data)
        self.assertEqual(response.status_code, 302)
        data["address"] = ""
        response = self.client.post(reverse("account-change_user"), data)
        self.assertEqual(response.status_code, 302)
        data["address"] = "Some Value"
        response = self.client.post(reverse("account-change_user"), data)
        self.assertEqual(response.status_code, 302)
        user = User.objects.get(username="sw")
        self.assertEqual(user.address, data["address"])

    def test_go(self) -> None:
        user = User.objects.get(username="dummy")
        other_user = User.objects.get(username="sw")
        super_user = User.objects.get(username="supersw")

        # test url is not cached and does not cause 404
        test_url = reverse("foirequest-make_request")
        login_url = reverse("account-login")

        # Super users are not logged in
        super_autologin = super_user.get_autologin_url()
        self.assertTrue(super_autologin.startswith("http://"))
        response = self.client.post(super_autologin)
        self.assertEqual(response.status_code, 200)
        self.assertTrue(response.context["user"].is_anonymous)

        # Try logging in via link: success
        autologin = user.get_autologin_url(test_url)
        self.assertTrue(autologin.startswith("http://"))
        response = self.client.get(autologin)
        self.assertEqual(response.status_code, 200)
        response = self.client.post(autologin)
        self.assertEqual(response.status_code, 302)
        response = self.client.get(test_url)
        self.assertEqual(response.status_code, 200)
        self.assertEqual(response.context["user"], user)
        self.assertTrue(response.context["user"].is_authenticated)
        self.client.logout()

        # Try logging in again, should not work
        response = self.client.get(autologin)
        self.assertEqual(response.status_code, 200)
        response = self.client.post(autologin)
        self.assertEqual(response.status_code, 302)
        response = self.client.get(test_url)
        self.assertEqual(response.status_code, 200)
        self.assertNotEqual(response.context["user"], user)

        # Try logging in via link: other user is authenticated
        ok = self.client.login(email="info@fragdenstaat.de", password="froide")
        self.assertTrue(ok)
        autologin = user.get_autologin_url(test_url)
        response = self.client.post(autologin)
        self.assertEqual(response.status_code, 302)
        response = self.client.get(test_url)
        self.assertEqual(response.status_code, 200)
        self.assertEqual(response.context["user"], other_user)
        self.assertTrue(response.context["user"].is_authenticated)
        self.client.logout()

        # Try logging in via link: user is blocked
        autologin = user.get_autologin_url(test_url)
        user.is_blocked = True
        user.save()
        response = self.client.post(autologin)
        self.assertEqual(response.status_code, 302)
        self.assertTrue(response["Location"].startswith(login_url))
        response = self.client.get(test_url)
        self.assertTrue(response.context["user"].is_anonymous)

        # Try logging in via link: wrong user id
        autologin = reverse(
            "account-go", kwargs=dict(user_id="80000", token="a" * 32, url=test_url)
        )
        response = self.client.post(autologin)
        self.assertEqual(response.status_code, 302)
        self.assertTrue(response["Location"].startswith(login_url))
        response = self.client.get(test_url)
        self.assertTrue(response.context["user"].is_anonymous)
        user.is_active = True
        user.save()

        # Try logging in via link: wrong secret
        autologin = reverse(
            "account-go",
            kwargs=dict(user_id=str(user.id), token="a" * 32, url=test_url),
        )
        response = self.client.post(autologin)
        self.assertEqual(response.status_code, 302)
        self.assertTrue(response["Location"].startswith(login_url))
        response = self.client.get(test_url)
        self.assertTrue(response.context["user"].is_anonymous)

    def test_profile_page(self) -> None:
        user = User.objects.get(username="sw")
        response = self.client.get(
            reverse("account-profile", kwargs={"slug": user.username})
        )
        self.assertEqual(response.status_code, 200)
        user2 = factories.UserFactory.create()
        user2.private = True
        user2.save()
        response = self.client.get(
            reverse("account-profile", kwargs={"slug": user2.username})
        )
        self.assertEqual(response.status_code, 404)

    def test_change_email(self) -> None:
        mail.outbox = []
        new_email = "newemail@example.com"
        user = User.objects.get(username="sw")

        response = self.client.post(
            reverse("account-change_user"),
            {
                "address": "Test",
                "email": "not-email",
            },
        )
        self.assertEqual(response.status_code, 302)
        self.assertForbidden(response)
        self.assertEqual(len(mail.outbox), 0)

        self.client.login(email="info@fragdenstaat.de", password="froide")

        response = self.client.post(
            reverse("account-change_user"),
            {
                "address": "Test",
                "email": "not-email",
            },
        )
        self.assertEqual(response.status_code, 400)
        self.assertEqual(len(mail.outbox), 0)

        response = self.client.post(
            reverse("account-change_user"), {"address": "Test", "email": user.email}
        )
        self.assertEqual(response.status_code, 302)
        self.assertEqual(len(mail.outbox), 0)
        response = self.client.post(
            reverse("account-change_user"),
            {
                "address": "Test",
                "email": new_email,
            },
        )
        self.assertEqual(response.status_code, 302)
        user = User.objects.get(pk=user.pk)
        self.assertNotEqual(user.email, new_email)
        self.assertEqual(len(mail.outbox), 1)

        url_kwargs = {"user_id": user.pk, "secret": "f" * 32, "email": new_email}
        url = "%s?%s" % (reverse("account-change_email"), urlencode(url_kwargs))
        response = self.client.get(url)
        self.assertEqual(response.status_code, 302)
        user = User.objects.get(pk=user.pk)
        self.assertNotEqual(user.email, new_email)

        email = mail.outbox[0]
        self.assertEqual(email.to[0], new_email)
        match = re.search(r"https?\://[^/]+(/.*)", email.body)
        url = match.group(1)

        bad_url = url.replace("user_id=%d" % user.pk, "user_id=999999")
        response = self.client.get(bad_url)
        self.assertEqual(response.status_code, 302)
        user = User.objects.get(pk=user.pk)
        self.assertNotEqual(user.email, new_email)

        response = self.client.get(url)
        self.assertEqual(response.status_code, 302)
        user = User.objects.get(pk=user.pk)
        self.assertEqual(user.email, new_email)

    def test_account_delete(self) -> None:
        response = self.client.get(reverse("account-settings"))
        self.assertEqual(response.status_code, 302)
        response = self.client.post(
            reverse("account-delete_account"),
            {"password": "froide", "confirmation": "Freedom of Information Act"},
        )
        self.assertEqual(response.status_code, 302)
        self.assertForbidden(response)

        user = User.objects.get(username="sw")
        self.client.login(email="info@fragdenstaat.de", password="froide")

        response = self.client.get(reverse("account-settings"))
        self.assertEqual(response.status_code, 200)

        response = self.client.post(
            reverse("account-delete_account"),
            {"password": "bad-password", "confirmation": "Freedom of Information Act"},
        )
        self.assertEqual(response.status_code, 400)

        response = self.client.post(
            reverse("account-delete_account"),
            {"password": "froide", "confirmation": "Strange Information Act"},
        )
        self.assertEqual(response.status_code, 400)

        req = user.foirequest_set.all()[0]
        self.assertFalse(req.closed)
        messages = req.messages
        mes = messages[1]
        mes.recipient = user.get_full_name()
        mes.plaintext = user.first_name
        mes.save()

        with mock.patch(
            "froide.foirequest.utils.delete_foirequest_emails_from_imap"
        ) as mock_func:
            mock_func.return_value = 30
            response = self.client.post(
                reverse("account-delete_account"),
                {"password": "froide", "confirmation": "Freedom of Information Act"},
            )
        self.assertEqual(response.status_code, 302)

        user = User.objects.get(pk=user.pk)
        self.assertEqual(user.first_name, "")
        self.assertEqual(user.last_name, "")
        self.assertIsNone(user.email)
        self.assertEqual(user.username, "u%s" % user.pk)
        self.assertEqual(user.address, "")
        self.assertEqual(user.organization, "")
        self.assertEqual(user.organization_url, "")
        self.assertTrue(user.private)
        self.assertTrue(user.is_deleted)
        self.assertIsNotNone(user.date_left)

        req = user.foirequest_set.all()[0]
        self.assertTrue(req.closed)
        messages = req.messages
        mes = messages[1]
        self.assertEqual(mes.plaintext, "<information-removed>")

    def test_merge_account(self) -> None:
        from froide.foirequestfollower.models import FoiRequestFollower
        from froide.foirequestfollower.tests import FoiRequestFollowerFactory

        new_user = factories.UserFactory.create()
        req = FoiRequest.objects.all()[0]
        new_req = factories.FoiRequestFactory.create()
        old_user = req.user
        FoiRequestFollowerFactory.create(user=new_user, request=new_req)
        FoiRequestFollowerFactory.create(user=old_user, request=new_req)
        mes = req.messages
        self.assertEqual(mes[0].sender_user, old_user)
        merge_accounts(old_user, new_user)

        self.assertEqual(1, FoiRequestFollower.objects.filter(request=new_req).count())
        req = FoiRequest.objects.get(pk=req.pk)
        mes = req.messages
        self.assertEqual(req.user, new_user)
        self.assertEqual(mes[0].sender_user, new_user)

    def test_send_mass_mail(self) -> None:
        from froide.account.management.commands.send_mass_mail import Command

        user_count = User.objects.all().count()
        mail.outbox = []
        command = Command()
        subject, content = "Test", "Testing-Content"
        list(command.send_mail(subject, content))
        self.assertEqual(len(mail.outbox), user_count)

    def test_signup_blocklisted(self) -> None:
        froide_config = settings.FROIDE_CONFIG
        mail.outbox = []
        post = {
            "first_name": "Horst",
            "last_name": "Porst",
            "terms": "on",
            "user_email": "horst.porst@example.com",
            "time": (datetime.utcnow() - timedelta(seconds=30)).timestamp(),
        }

        AccountBlocklist.objects.create(
            name="Test", email="horst\\.porst.*@example.com$"
        )

        with self.settings(FROIDE_CONFIG=froide_config):
            response = self.client.post(reverse("account-signup"), post)

        self.assertEqual(response.status_code, 302)

        user = User.objects.get(email=post["user_email"])
        self.assertTrue(user.is_blocked)


class AdminActionTest(TestCase):
    def setUp(self) -> None:
        self.site = factories.make_world()
        self.admin_site = AdminSite()
        self.user_admin = UserAdmin(User, self.admin_site)
        self.factory = RequestFactory()
        self.user = User.objects.get(username="sw")
        self.user.is_superuser = True

    def test_send_mail(self) -> None:
        users = User.objects.all()[:1]

        req = self.factory.post("/", {})
        req.user = self.user
        result = self.user_admin.send_mail(req, users)
        self.assertEqual(result.status_code, 200)

        req = self.factory.post(
            "/", {"subject": "Test", "body": "^{name}|{first_name}|{last_name}|"}
        )
        req.user = self.user
        req._messages = default_storage(req)
        mail.outbox = []

        result = self.user_admin.send_mail(req, users)
        self.assertIsNone(result)
        self.assertEqual(len(mail.outbox), users.count())
        message = mail.outbox[0]
        user = users[0]
        self.assertIn("|%s|" % user.first_name, message.body)
        self.assertIn("|%s|" % user.last_name, message.body)
        self.assertIn("^%s|" % user.get_full_name(), message.body)


class ApiTest(TestCase):
    def setUp(self) -> None:
        factories.make_world()
        self.test_user = User.objects.get(username="dummy")
        self.dev_user = User.objects.create_user(
            "dev@example.com", "dev_user", "123456"
        )

        self.application = Application.objects.create(
            name="Test Application",
            redirect_uris="http://localhost http://example.com http://example.org",
            user=self.dev_user,
            client_type=Application.CLIENT_CONFIDENTIAL,
            authorization_grant_type=Application.GRANT_AUTHORIZATION_CODE,
        )

        self.access_token = AccessToken.objects.create(
            user=self.test_user,
            scope="read:user",
            expires=timezone.now() + timedelta(seconds=300),
            token="secret-access-token-key",
            application=self.application,
        )
        self.profile_url = reverse("api-user-profile")

    def _create_authorization_header(self, token: str) -> str:
        return "Bearer {0}".format(token)

    def test_authentication_logged_in(self) -> None:
        self.client.login(email=self.test_user, password="froide")
        response = self.client.get(self.profile_url)
        self.assertEqual(response.status_code, 200)

    def test_authentication_logged_in_no_jsonp(self) -> None:
        self.client.login(email=self.test_user, password="froide")
        response = self.client.get(self.profile_url + "?format=jsonp")
        self.assertNotContains(response, "callback({", status_code=404)

    def test_authentication_not_loggedin(self) -> None:
        response = self.client.get(self.profile_url)
        self.assertEqual(response.status_code, 401)

    def test_authentication_empty_scope(self) -> None:
        self.access_token.scope = ""
        self.access_token.save()

        auth = self._create_authorization_header(self.access_token.token)
        response = self.client.get(self.profile_url, HTTP_AUTHORIZATION=auth)
        self.assertEqual(response.status_code, 403)

    def test_authentication_user_scope(self) -> None:
        auth = self._create_authorization_header(self.access_token.token)
        response = self.client.get(self.profile_url, HTTP_AUTHORIZATION=auth)
        self.assertEqual(response.status_code, 200)
        self.assertContains(response, '"id":%d' % self.test_user.pk)
        self.assertNotContains(response, self.test_user.email)
        self.assertNotContains(response, self.test_user.first_name)

    def test_authentication_profile_scope(self) -> None:
        self.access_token.scope = "read:user read:profile"
        self.access_token.save()
        auth = self._create_authorization_header(self.access_token.token)
        response = self.client.get(self.profile_url, HTTP_AUTHORIZATION=auth)
        self.assertEqual(response.status_code, 200)
        self.assertContains(response, '"id":%d' % self.test_user.pk)
        self.assertNotContains(response, self.test_user.email)
        self.assertContains(response, self.test_user.first_name)
        self.assertContains(response, self.test_user.last_name)

    def test_authentication_email_scope(self) -> None:
        self.access_token.scope = "read:user read:profile read:email"
        self.access_token.save()
        auth = self._create_authorization_header(self.access_token.token)
        response = self.client.get(self.profile_url, HTTP_AUTHORIZATION=auth)
        self.assertEqual(response.status_code, 200)
        self.assertContains(response, '"id":%d' % self.test_user.pk)
        self.assertContains(response, self.test_user.email)
        self.assertContains(response, self.test_user.first_name)
        self.assertContains(response, self.test_user.last_name)<|MERGE_RESOLUTION|>--- conflicted
+++ resolved
@@ -3,16 +3,12 @@
 from unittest import mock
 from urllib.parse import urlencode
 
-<<<<<<< HEAD
-from django.test import TestCase
-=======
 from django.conf import settings
->>>>>>> 79a3b5d6
 from django.contrib.admin.sites import AdminSite
 from django.contrib.auth import get_user_model
 from django.contrib.messages.storage import default_storage
 from django.core import mail
-from django.http import HttpResponse
+from django.http.response import HttpResponse
 from django.test import TestCase
 from django.test.client import RequestFactory
 from django.test.utils import override_settings
@@ -28,12 +24,8 @@
 
 from .admin import UserAdmin
 from .models import AccountBlocklist
-<<<<<<< HEAD
-from django.http.response import HttpResponse
-=======
 from .services import AccountService
 from .utils import merge_accounts
->>>>>>> 79a3b5d6
 
 User = get_user_model()
 Application = get_application_model()
