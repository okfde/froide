--- conflicted
+++ resolved
@@ -1,12 +1,9 @@
 import hashlib
 import hmac
-<<<<<<< HEAD
-from typing import Iterator, Tuple, Union, Dict, Optional
-=======
 import re
 from datetime import timedelta
-from typing import Dict, Optional
->>>>>>> 79a3b5d6
+from re import Pattern
+from typing import Dict, Iterator, Optional, Tuple, Union
 from urllib.parse import urlencode
 
 from django.conf import settings
@@ -14,23 +11,16 @@
 from django.urls import reverse
 from django.utils import timezone
 from django.utils.crypto import constant_time_compare
+from django.utils.functional import SimpleLazyObject
 from django.utils.translation import gettext_lazy as _
 
 from froide.accesstoken.models import AccessToken
+from froide.account.models import User
 from froide.helper.db_utils import save_obj_unique
 from froide.helper.email_sending import mail_registry
 
-<<<<<<< HEAD
+from . import account_activated
 from .models import AccountBlocklist
-from . import account_activated
-from django.utils.functional import SimpleLazyObject
-from froide.account.models import User
-from re import Pattern
-
-=======
-from . import account_activated
-from .models import AccountBlocklist, User
->>>>>>> 79a3b5d6
 
 ONE_TIME_LOGIN_PURPOSE = "onetimelogin"
 ONE_TIME_LOGIN_EXPIRY = timedelta(hours=72)
