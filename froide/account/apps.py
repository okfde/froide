--- conflicted
+++ resolved
@@ -1,15 +1,13 @@
+from typing import Optional
+
 from django.apps import AppConfig
+from django.core.handlers.wsgi import WSGIRequest
 from django.urls import reverse
 from django.utils.translation import gettext_lazy as _
 
-<<<<<<< HEAD
+from froide.account.menu import MenuItem
+
 from .menu import menu_registry
-from django.core.handlers.wsgi import WSGIRequest
-from froide.account.menu import MenuItem
-from typing import Optional
-=======
-from .menu import MenuItem, menu_registry
->>>>>>> 79a3b5d6
 
 
 class AccountConfig(AppConfig):
