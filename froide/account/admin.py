--- conflicted
+++ resolved
@@ -1,11 +1,16 @@
+from typing import List, Optional
+
 from django.contrib import admin
 from django.contrib.admin import helpers
 from django.contrib.auth.admin import UserAdmin as DjangoUserAdmin
 from django.core.exceptions import PermissionDenied
+from django.core.handlers.wsgi import WSGIRequest
 from django.db.models import Count
+from django.db.models.query import QuerySet
 from django.shortcuts import redirect
 from django.template.response import TemplateResponse
 from django.urls import path
+from django.urls.resolvers import URLPattern
 from django.utils.translation import gettext_lazy as _
 
 from froide.foirequest.models import FoiRequest
@@ -13,13 +18,7 @@
 from froide.helper.csv_utils import export_csv_response
 
 from . import account_email_changed
-<<<<<<< HEAD
-from .models import User, TaggedUser, UserTag, AccountBlocklist, UserPreference
-from .services import AccountService
 from .export import get_export_access_token
-from .tasks import start_export_task, send_bulk_mail, merge_accounts_task
-=======
->>>>>>> 79a3b5d6
 from .forms import UserChangeForm, UserCreationForm
 from .models import AccountBlocklist, TaggedUser, User, UserPreference, UserTag
 from .services import AccountService
@@ -29,10 +28,6 @@
     delete_all_unexpired_sessions_for_user,
     make_account_private,
 )
-from django.core.handlers.wsgi import WSGIRequest
-from django.db.models.query import QuerySet
-from django.urls.resolvers import URLPattern
-from typing import List, Optional
 
 
 class UserTagAdmin(admin.ModelAdmin):
