from datetime import timedelta
from urllib.parse import urlencode

from django.contrib import auth, messages
from django.contrib.auth.decorators import login_required
from django.contrib.auth.mixins import LoginRequiredMixin
from django.contrib.auth.views import PasswordResetConfirmView
from django.db import models
from django.http import Http404
from django.shortcuts import get_object_or_404, redirect, render
from django.urls import reverse
from django.utils import formats, timezone, translation
from django.utils.html import format_html
from django.utils.translation import gettext_lazy as _
from django.views.decorators.http import require_POST
from django.views.generic import DetailView, FormView, RedirectView, TemplateView

from crossdomainmedia import CrossDomainMediaMixin

from froide.foirequest.services import ActivatePendingRequestService
from froide.helper.utils import get_redirect, get_redirect_url, render_403

from .export import (
    ExportCrossDomainMediaAuth,
    get_export_access_token,
    get_export_access_token_by_token,
    request_export,
)
from .forms import (
    AccountSettingsForm,
    PasswordResetForm,
<<<<<<< HEAD
    UserEmailConfirmationForm,
    TermsForm,
    ProfileForm,
    AccountSettingsForm,
)
from .services import AccountService
from .utils import start_cancel_account_process, make_account_private
from .export import (
    request_export,
    ExportCrossDomainMediaAuth,
    get_export_access_token,
    get_export_access_token_by_token,
)
from django.core.handlers.wsgi import WSGIRequest
from django.http.request import QueryDict
from django.http.response import HttpResponse, HttpResponseRedirect
from django.template.response import TemplateResponse
from django.utils.datastructures import MultiValueDict
from froide.account.forms import (
    SetPasswordForm,
    SignUpForm,
    UserChangeDetailsForm,
    UserDeleteForm,
)
from froide.foirequest.models.request import FoiRequest
from typing import Dict, Optional, Union
=======
    ProfileForm,
    SetPasswordForm,
    SignUpForm,
    TermsForm,
    UserChangeDetailsForm,
    UserDeleteForm,
    UserEmailConfirmationForm,
    UserLoginForm,
)
from .services import AccountService
from .utils import make_account_private, start_cancel_account_process
>>>>>>> 79a3b5d6

User = auth.get_user_model()


class AccountView(RedirectView):
    # Temporary redirect
    pattern_name = "account-requests"


class NewAccountView(TemplateView):
    template_name = "account/new.html"

    def get_context_data(self, **kwargs):
        context = super(NewAccountView, self).get_context_data(**kwargs)
        context["title"] = self.request.GET.get("title", "")
        context["email"] = self.request.GET.get("email", "")
        return context


class AccountConfirmedView(LoginRequiredMixin, TemplateView):
    template_name = "account/confirmed.html"

    def get_context_data(self, **kwargs):
        context = super(AccountConfirmedView, self).get_context_data(**kwargs)
        context["foirequest"] = self.get_foirequest()
        context["ref"] = self.request.GET.get("ref")
        return context

    def get_foirequest(self) -> Optional[FoiRequest]:
        request_pk = self.request.GET.get("request")
        if request_pk:
            try:
                return FoiRequest.objects.get(user=self.request.user, pk=request_pk)
            except FoiRequest.DoesNotExist:
                pass
        return None


def confirm(
    request: WSGIRequest, user_id: int, secret: str, request_id: Optional[int] = None
) -> HttpResponseRedirect:
    if request.user.is_authenticated:
        if request.user.id != user_id:
            messages.add_message(
                request,
                messages.ERROR,
                _("You are logged in and cannot use a confirmation link."),
            )
        return redirect("account-show")
    user = get_object_or_404(User, pk=int(user_id))
    if user.is_active or (not user.is_active and user.email is None):
        return redirect("account-login")
    account_service = AccountService(user)
    result = account_service.confirm_account(secret, request_id)
    if not result:
        messages.add_message(
            request,
            messages.ERROR,
            _(
                "You can only use the confirmation link once, "
                "please login with your password."
            ),
        )
        return redirect("account-login")

    auth.login(request, user)

    params = {}

    if request.GET.get("ref"):
        params["ref"] = request.GET["ref"]

    if request_id is not None:
        req_service = ActivatePendingRequestService({"request_id": request_id})
        foirequest = req_service.process(request=request)
        if foirequest:
            params["request"] = str(foirequest.pk)
    default_url = "%s?%s" % (reverse("account-confirmed"), urlencode(params))
    return get_redirect(request, default=default_url, params=params)


def go(
    request: WSGIRequest, user_id: str, token: str, url: str
) -> Union[HttpResponseRedirect, HttpResponse]:
    if request.user.is_authenticated:
        if request.user.id != int(user_id):
            messages.add_message(
                request,
                messages.INFO,
                _(
                    "You are logged in with a different user account. Please logout first before using this link."
                ),
            )
        # Delete token without using
        AccountService.delete_autologin_token(user_id, token)
        return redirect(url)

    if request.method == "POST":
        user = User.objects.filter(pk=int(user_id)).first()
        if user:
            account_manager = AccountService(user)
            if account_manager.check_autologin_token(token):
                if not user.is_active:
                    # Confirm user account (link came from email)
                    account_manager.reactivate_account()
                # Perform login
                auth.login(request, user)
                return redirect(url)

        # If login-link fails, prompt login with redirect
        return get_redirect(request, default="account-login", params={"next": url})
    return render(request, "account/go.html", {"form_action": request.path})


class ProfileView(DetailView):
    queryset = User.objects.filter(private=False)
    slug_field = "username"
    template_name = "account/profile.html"

    def get_context_data(self, **kwargs):
        from froide.campaign.models import Campaign
        from froide.publicbody.models import PublicBody

        ctx = super().get_context_data(**kwargs)
        ctx.pop("user", None)  # Remove 'user' key set by super

        foirequests = FoiRequest.published.filter(user=self.object)

        aggregates = foirequests.aggregate(
            count=models.Count("id"),
            first_date=models.Min("first_message"),
            successful=models.Count(
                "id",
                filter=models.Q(
                    status=FoiRequest.STATUS.RESOLVED,
                    resolution=FoiRequest.RESOLUTION.SUCCESSFUL,
                )
                | models.Q(
                    status=FoiRequest.STATUS.RESOLVED,
                    resolution=FoiRequest.RESOLUTION.PARTIALLY_SUCCESSFUL,
                ),
            ),
            refused=models.Count(
                "id",
                filter=models.Q(
                    status=FoiRequest.STATUS.RESOLVED,
                    resolution=FoiRequest.RESOLUTION.REFUSED,
                ),
            ),
            total_costs=models.Sum("costs"),
        )
        campaigns = (
            Campaign.objects.filter(
                foirequest__in=foirequests,
            )
            .exclude(url="")
            .distinct()
            .order_by("-start_date")
        )

        TOP_PUBLIC_BODIES = 3
        top_publicbodies = (
            PublicBody.objects.filter(foirequest__in=foirequests)
            .annotate(user_request_count=models.Count("id"))
            .order_by("-user_request_count")[:TOP_PUBLIC_BODIES]
        )

        TOP_FOLLOWERS = 3
        top_followers = (
            foirequests.annotate(
                follower_count=models.Count(
                    "followers", filter=models.Q(followers__confirmed=True)
                )
            )
            .filter(follower_count__gt=0)
            .order_by("-follower_count")[:TOP_FOLLOWERS]
        )
        user_days = (timezone.now() - self.object.date_joined).days

        no_index = aggregates["count"] < 5 and user_days < 30

        ctx.update(
            {
                "foirequests": foirequests.order_by("-first_message")[:10],
                "aggregates": aggregates,
                "campaigns": campaigns,
                "top_followers": top_followers,
                "top_publicbodies": top_publicbodies,
                "no_index": no_index,
            }
        )
        return ctx


@require_POST
def logout(request: WSGIRequest) -> HttpResponseRedirect:
    auth.logout(request)
    messages.add_message(request, messages.INFO, _("You have been logged out."))
    return redirect("/")


def login(
    request: WSGIRequest,
    context: None = None,
    template: str = "account/login.html",
    status: int = 200,
) -> Union[HttpResponseRedirect, HttpResponse]:
    if request.user.is_authenticated:
        return get_redirect(request, default="account-show")

    if not context:
        context = {}
    if "reset_form" not in context:
        context["reset_form"] = PasswordResetForm(prefix="pwreset")

    if request.method == "POST" and status == 200:
        status = 400  # if ok, we are going to redirect anyways
        form = UserLoginForm(request.POST)
        if form.is_valid():
            user = auth.authenticate(
                request,
                username=form.cleaned_data["email"],
                password=form.cleaned_data["password"],
            )
            if user is not None:
                if user.is_active:
                    auth.login(request, user)
                    messages.add_message(
                        request, messages.INFO, _("You are now logged in.")
                    )
                    translation.activate(user.language)
                    return get_redirect(request, default="account-show")
                else:
                    messages.add_message(
                        request,
                        messages.ERROR,
                        _("Please activate your mail address before logging in."),
                    )
            else:
                messages.add_message(
                    request, messages.ERROR, _("E-mail and password do not match.")
                )
    else:
        form = UserLoginForm(initial=None)
    context.update({"form": form, "next": request.GET.get("next")})
    return render(request, template, context, status=status)


class SignupView(FormView):
    template_name = "account/signup.html"
    form_class = SignUpForm

    def dispatch(
        self, request: WSGIRequest, *args, **kwargs
    ) -> Union[TemplateResponse, HttpResponseRedirect]:
        if request.user.is_authenticated:
            return redirect("account-show")
        return super().dispatch(request, *args, **kwargs)

    def get_form_kwargs(
        self,
    ) -> Dict[str, Optional[Union[QueryDict, MultiValueDict, WSGIRequest]]]:
        kwargs = super().get_form_kwargs()
        kwargs.update({"request": self.request})
        return kwargs

    def get_success_url(self, email: str = "") -> str:
        next_url = self.request.POST.get("next")
        if next_url:
            # Store next in session to redirect on confirm
            self.request.session["next"] = next_url

        url = reverse("account-new")
        query = urlencode({"email": self.user.email.encode("utf-8")})
        return "%s?%s" % (url, query)

    def form_invalid(self, form: SignUpForm) -> TemplateResponse:
        messages.add_message(
            self.request, messages.ERROR, _("Please correct the errors below.")
        )
        return super().form_invalid(form)

    def form_valid(self, form: SignUpForm) -> HttpResponseRedirect:
        user, user_created = AccountService.create_user(**form.cleaned_data)
        if user_created:
            form.save(user)

        self.user = user

        next_url = self.request.POST.get("next")
        account_service = AccountService(user)

        time_since_joined = timezone.now() - user.date_joined
        joined_recently = time_since_joined > timedelta(hours=1)

        mail_sent = True
        if user_created:
            account_service.send_confirmation_mail(redirect_url=next_url)
        elif user.is_active:
            # Send login-link email
            account_service.send_reminder_mail()
        elif not user.is_blocked and not joined_recently:
            # User exists, but not activated
            account_service.send_confirmation_mail()
        else:
            mail_sent = False

        if mail_sent:
            messages.add_message(
                self.request,
                messages.SUCCESS,
                _(
                    "Please check your emails for a mail from us with a "
                    "confirmation link."
                ),
            )

        return super().form_valid(form)


@require_POST
@login_required
def change_password(request: WSGIRequest) -> Union[HttpResponseRedirect, HttpResponse]:
    form = request.user.get_password_change_form(request.POST)
    if form.is_valid():
        form.save()
        auth.update_session_auth_hash(request, form.user)
        messages.add_message(
            request, messages.SUCCESS, _("Your password has been changed.")
        )
        return get_redirect(request, default=reverse("account-show"))
    else:
        messages.add_message(
            request,
            messages.ERROR,
            _("Your password was NOT changed. Please fix the errors."),
        )
    return account_settings(request, context={"password_change_form": form}, status=400)


@require_POST
def send_reset_password_link(request: WSGIRequest) -> HttpResponseRedirect:
    if request.user.is_authenticated:
        messages.add_message(
            request,
            messages.ERROR,
            _("You are currently logged in, you cannot get a password reset link."),
        )
        return get_redirect(request)
    form = auth.forms.PasswordResetForm(request.POST, prefix="pwreset")
    if form.is_valid():
        if request.POST.get("next"):
            request.session["next"] = request.POST.get("next")
        form.save(
            use_https=True,
            email_template_name="account/emails/password_reset_email.txt",
        )
        messages.add_message(
            request,
            messages.SUCCESS,
            _(
                "Check your mail, we sent you a password reset link."
                " If you don't receive an email, check if you entered your"
                " email correctly or if you really have an account."
            ),
        )
        return get_redirect(request, keep_session=True)
    return login(request, context={"reset_form": form}, status=400)


class CustomPasswordResetConfirmView(PasswordResetConfirmView):
    template_name = "account/password_reset_confirm.html"
    post_reset_login = True
    form_class = SetPasswordForm

    def form_valid(self, form: SetPasswordForm) -> HttpResponseRedirect:
        messages.add_message(
            self.request,
            messages.SUCCESS,
            _("Your password has been set and you are now logged in."),
        )
        return super().form_valid(form)

    def get_success_url(self) -> str:
        """
        Returns the supplied success URL.
        """
        return get_redirect_url(self.request, default=reverse("account-show"))


@login_required
def account_settings(
    request: WSGIRequest,
    context: Optional[
        Union[
            Dict[str, UserDeleteForm],
            Dict[str, UserChangeDetailsForm],
            Dict[str, SetPasswordForm],
        ]
    ] = None,
    status: int = 200,
) -> HttpResponse:
    if not context:
        context = {}
    if "new" in request.GET:
        request.user.is_new = True
    if "user_delete_form" not in context:
        context["user_delete_form"] = UserDeleteForm(request)
    if "change_form" not in context:
        context["change_form"] = UserChangeDetailsForm(request.user)
    return render(request, "account/settings.html", context, status=status)


@require_POST
@login_required
def change_user(request: WSGIRequest) -> Union[HttpResponseRedirect, HttpResponse]:
    form = UserChangeDetailsForm(request.user, request.POST)
    if form.is_valid():
        new_email = form.cleaned_data["email"]
        if new_email and request.user.email != new_email:
            AccountService(request.user).send_email_change_mail(
                form.cleaned_data["email"]
            )
            messages.add_message(
                request,
                messages.SUCCESS,
                _(
                    "We sent a confirmation email to your new address. Please click the link in there."
                ),
            )
        form.save()
        messages.add_message(
            request, messages.SUCCESS, _("Your profile information has been changed.")
        )
        return redirect("account-settings")
    messages.add_message(
        request,
        messages.ERROR,
        _("Please correct the errors below. You profile information was not changed."),
    )

    return account_settings(request, context={"change_form": form}, status=400)


@require_POST
@login_required
def change_profile(request):
    form = ProfileForm(data=request.POST, files=request.FILES, instance=request.user)
    if form.is_valid():
        form.save()
        messages.add_message(
            request, messages.SUCCESS, _("Your profile information has been changed.")
        )
        return redirect("account-settings")
    messages.add_message(
        request,
        messages.ERROR,
        _("Please correct the errors below. You profile information was not changed."),
    )

    return account_settings(request, context={"profile_form": form}, status=400)


@require_POST
@login_required
def change_account_settings(request):
    form = AccountSettingsForm(
        data=request.POST, files=request.FILES, instance=request.user
    )
    if form.is_valid():
        form.save()
        messages.add_message(
            request, messages.SUCCESS, _("Your account settings have been changed.")
        )
        translation.activate(form.cleaned_data["language"])
        return redirect("account-settings")
    messages.add_message(
        request,
        messages.ERROR,
        _("Please correct the errors below. You account settings were not changed."),
    )

    return account_settings(
        request, context={"account_settings_form": form}, status=400
    )


@require_POST
@login_required
def make_user_private(request):
    if request.user.private:
        messages.add_message(
            request, messages.ERROR, _("Your account is already private.")
        )
        return redirect("account-settings")

    make_account_private(request.user)

    messages.add_message(
        request,
        messages.SUCCESS,
        _("Your account has been made private. The changes are being applied now."),
    )
    return redirect("account-settings")


@login_required
def change_email(request: WSGIRequest) -> HttpResponseRedirect:
    form = UserEmailConfirmationForm(request.user, request.GET)
    if form.is_valid():
        form.save()
        messages.add_message(
            request, messages.SUCCESS, _("Your email address has been changed.")
        )
    else:
        messages.add_message(
            request,
            messages.ERROR,
            _("The email confirmation link was invalid or expired."),
        )
    return redirect("account-settings")


@login_required
def profile_redirect(request):
    if request.user.private or not request.user.username:
        messages.add_message(
            request,
            messages.INFO,
            _("Your account is private, so you don't have a public profile."),
        )
        return redirect("account-requests")

    return redirect("account-profile", slug=request.user.username)


@require_POST
@login_required
def delete_account(request: WSGIRequest) -> Union[HttpResponseRedirect, HttpResponse]:
    form = UserDeleteForm(request, data=request.POST)
    if not form.is_valid():
        messages.add_message(
            request,
            messages.ERROR,
            _("Password or confirmation phrase were wrong. Account was not deleted."),
        )
        return account_settings(request, context={"user_delete_form": form}, status=400)
    # Removing all personal data from account
    start_cancel_account_process(request.user)
    auth.logout(request)
    messages.add_message(
        request,
        messages.INFO,
        _("Your account has been deleted and you have been logged out."),
    )

    return redirect("/")


def new_terms(request):
    next = request.GET.get("next")
    if not request.user.is_authenticated:
        return get_redirect(request, default=next)
    if request.user.terms:
        return get_redirect(request, default=next)

    form = TermsForm()
    if request.POST:
        form = TermsForm(request.POST)
        if form.is_valid():
            form.save(request.user)
            messages.add_message(
                request, messages.SUCCESS, _("Thank you for accepting our new terms!")
            )
            return get_redirect(request, default=next)
        else:
            messages.add_message(
                request,
                messages.ERROR,
                _("You need to accept our new terms to continue."),
            )
    return render(request, "account/new_terms.html", {"terms_form": form, "next": next})


def csrf_failure(request, reason=""):
    return render_403(
        request,
        message=_(
            "You probably do not have cookies enabled, but you need cookies to "
            "use this site! Cookies are only ever sent securely. The technical "
            "reason is: %(reason)s"
        )
        % {"reason": reason},
    )


@login_required
def create_export(request):
    if request.method == "POST":
        result = request_export(request.user)
        if result is None:
            messages.add_message(
                request,
                messages.SUCCESS,
                _(
                    "Your export has been started. "
                    "You will receive an email when it is finished."
                ),
            )
        else:
            if result is True:
                messages.add_message(
                    request,
                    messages.INFO,
                    _(
                        "Your export is currently being created. "
                        "You will receive an email once it is available."
                    ),
                )
            else:
                messages.add_message(
                    request,
                    messages.INFO,
                    format_html(
                        _(
                            "Your next export will be possible at {date}. "
                            '<a href="{url}">You can download your current '
                            "export here</a>."
                        ),
                        date=formats.date_format(result, "SHORT_DATETIME_FORMAT"),
                        url=reverse("account-download_export"),
                    ),
                )

    return redirect(reverse("account-settings"))


@login_required
def download_export(request):
    access_token = get_export_access_token(request.user)
    if not access_token:
        return redirect(reverse("account-settings") + "#export")

    mauth = ExportCrossDomainMediaAuth({"object": access_token})
    return redirect(mauth.get_full_media_url(authorized=True))


class ExportFileDetailView(CrossDomainMediaMixin, DetailView):
    """
    Add the CrossDomainMediaMixin
    and set your custom media_auth_class
    """

    media_auth_class = ExportCrossDomainMediaAuth

    def get_object(self):
        access_token = get_export_access_token_by_token(self.kwargs["token"])
        if not access_token:
            raise Http404
        return access_token

    def render_to_response(self, context):
        return super().render_to_response(context)<|MERGE_RESOLUTION|>--- conflicted
+++ resolved
@@ -1,15 +1,21 @@
 from datetime import timedelta
+from typing import Dict, Optional, Union
 from urllib.parse import urlencode
 
 from django.contrib import auth, messages
 from django.contrib.auth.decorators import login_required
 from django.contrib.auth.mixins import LoginRequiredMixin
 from django.contrib.auth.views import PasswordResetConfirmView
+from django.core.handlers.wsgi import WSGIRequest
 from django.db import models
 from django.http import Http404
+from django.http.request import QueryDict
+from django.http.response import HttpResponse, HttpResponseRedirect
 from django.shortcuts import get_object_or_404, redirect, render
+from django.template.response import TemplateResponse
 from django.urls import reverse
 from django.utils import formats, timezone, translation
+from django.utils.datastructures import MultiValueDict
 from django.utils.html import format_html
 from django.utils.translation import gettext_lazy as _
 from django.views.decorators.http import require_POST
@@ -17,6 +23,13 @@
 
 from crossdomainmedia import CrossDomainMediaMixin
 
+from froide.account.forms import (
+    SetPasswordForm,
+    SignUpForm,
+    UserChangeDetailsForm,
+    UserDeleteForm,
+)
+from froide.foirequest.models.request import FoiRequest
 from froide.foirequest.services import ActivatePendingRequestService
 from froide.helper.utils import get_redirect, get_redirect_url, render_403
 
@@ -29,46 +42,13 @@
 from .forms import (
     AccountSettingsForm,
     PasswordResetForm,
-<<<<<<< HEAD
-    UserEmailConfirmationForm,
+    ProfileForm,
     TermsForm,
-    ProfileForm,
-    AccountSettingsForm,
-)
-from .services import AccountService
-from .utils import start_cancel_account_process, make_account_private
-from .export import (
-    request_export,
-    ExportCrossDomainMediaAuth,
-    get_export_access_token,
-    get_export_access_token_by_token,
-)
-from django.core.handlers.wsgi import WSGIRequest
-from django.http.request import QueryDict
-from django.http.response import HttpResponse, HttpResponseRedirect
-from django.template.response import TemplateResponse
-from django.utils.datastructures import MultiValueDict
-from froide.account.forms import (
-    SetPasswordForm,
-    SignUpForm,
-    UserChangeDetailsForm,
-    UserDeleteForm,
-)
-from froide.foirequest.models.request import FoiRequest
-from typing import Dict, Optional, Union
-=======
-    ProfileForm,
-    SetPasswordForm,
-    SignUpForm,
-    TermsForm,
-    UserChangeDetailsForm,
-    UserDeleteForm,
     UserEmailConfirmationForm,
     UserLoginForm,
 )
 from .services import AccountService
 from .utils import make_account_private, start_cancel_account_process
->>>>>>> 79a3b5d6
 
 User = auth.get_user_model()
 
